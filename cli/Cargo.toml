[package]
name = "rindexer_cli"
version = "0.16.1"
edition = "2021"
description = "A no-code or framework to build blazing fast EVM indexers - built in rust."
license = "MIT"
repository = "https://github.com/joshstevens19/rindexer"
readme = "README.md"
resolver = "2"

[dependencies]
# internal dependencies
rindexer = { path = "../core" }

# external dependencies
<<<<<<< HEAD
alloy = { version = "1.0.3", features = ["full"] }
alloy-chains = "0.2.0"                                 # pegged to version in "foundry-block-explorers"
foundry-block-explorers = "0.16.0"
=======
alloy = { version = "1.0.4", features = ["full"] }
alloy-chains = "0.2.0"# pegged to version in "foundry-block-explorers"
foundry-block-explorers = "0.17.0"
>>>>>>> 5eb1283c
clap = { version = "4.4.11", features = ["derive"] }
regex = "1.11.1"
colored = "3.0.0"
tokio = "1.35.1"
serde = { version = "1.0", features = ["derive"] }
serde_json = "1.0.120"

# build
jemallocator = { version = "0.6.0", package = "tikv-jemallocator", optional = true }
jemalloc-ctl = { version = "0.6.0", package = "tikv-jemalloc-ctl", optional = true }

[profile.release]
lto = "fat"
codegen-units = 1
incremental = false

[features]
jemalloc = ["dep:jemallocator", "dep:jemalloc-ctl"]<|MERGE_RESOLUTION|>--- conflicted
+++ resolved
@@ -13,15 +13,9 @@
 rindexer = { path = "../core" }
 
 # external dependencies
-<<<<<<< HEAD
-alloy = { version = "1.0.3", features = ["full"] }
-alloy-chains = "0.2.0"                                 # pegged to version in "foundry-block-explorers"
-foundry-block-explorers = "0.16.0"
-=======
 alloy = { version = "1.0.4", features = ["full"] }
 alloy-chains = "0.2.0"# pegged to version in "foundry-block-explorers"
 foundry-block-explorers = "0.17.0"
->>>>>>> 5eb1283c
 clap = { version = "4.4.11", features = ["derive"] }
 regex = "1.11.1"
 colored = "3.0.0"
