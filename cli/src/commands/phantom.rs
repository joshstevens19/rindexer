use std::{
    env,
    error::Error,
    fs,
    fs::OpenOptions,
    io::Write,
    path::{Path, PathBuf},
    process::Command,
};

use alloy::{
    primitives::{Address, U64},
    rpc::types::ValueOrArray,
};
use rindexer::{
    manifest::{
        network::Network,
        phantom::{Phantom, PhantomDyrpc, PhantomShadow},
        yaml::{read_manifest, read_manifest_raw, write_manifest, YAML_CONFIG_NAME},
    },
    phantom::{
        common::{read_compiled_contract, read_contract_clone_metadata},
        create_dyrpc_api_key, deploy_dyrpc_contract,
        shadow::deploy_shadow_contract,
    },
    public_read_env_value, write_file, StringOrArray,
};

use crate::{
    cli_interface::{PhantomBaseArgs, PhantomSubcommands},
    commands::BACKUP_ETHERSCAN_API_KEY,
    console::{
        print_error_message, print_success_message, print_warn_message, prompt_for_input,
        prompt_for_input_list,
    },
    rindexer_yaml::validate_rindexer_yaml_exist,
};

const RINDEXER_PHANTOM_API_ENV_KEY: &str = "RINDEXER_PHANTOM_API_KEY";

pub async fn handle_phantom_commands(
    project_path: PathBuf,
    command: &PhantomSubcommands,
) -> Result<(), Box<dyn Error>> {
    validate_rindexer_yaml_exist(&project_path);

    match command {
        PhantomSubcommands::Init => handle_phantom_init(&project_path).await,
        PhantomSubcommands::Clone { contract_name, network } => handle_phantom_clone(
            &project_path,
            &PhantomBaseArgs {
                contract_name: contract_name.to_owned(),
                network: network.to_owned(),
            },
        ),
        PhantomSubcommands::Compile { contract_name, network } => handle_phantom_compile(
            &project_path,
            &PhantomBaseArgs {
                contract_name: contract_name.to_owned(),
                network: network.to_owned(),
            },
        ),
        PhantomSubcommands::Deploy { contract_name, network } => {
            handle_phantom_deploy(
                &project_path,
                &PhantomBaseArgs {
                    contract_name: contract_name.to_owned(),
                    network: network.to_owned(),
                },
            )
            .await
        }
    }
}

fn install_foundry() -> Result<(), Box<dyn Error>> {
    let foundry_check =
        Command::new("which").arg("foundryup").output().expect("Failed to execute command");

    if foundry_check.status.success() {
        Ok(())
    } else {
        println!("Foundry is not installed. Installing Foundry...");

        let install_command = Command::new("sh")
            .arg("-c")
            .arg("curl -L https://foundry.paradigm.xyz | bash")
            .status()
            .map_err(|e| e.to_string())?;

        if install_command.success() {
            Ok(())
        } else {
            Err("Failed to install Foundry.".into())
        }
    }
}

async fn handle_phantom_init(project_path: &Path) -> Result<(), Box<dyn Error>> {
    let env_file = project_path.join(".env");
    let rindexer_yaml_path = project_path.join(YAML_CONFIG_NAME);

    let mut manifest = read_manifest_raw(&rindexer_yaml_path).inspect_err(|e| {
        print_error_message(&format!("Could not read the rindexer.yaml file: {}", e))
    })?;

    if manifest.phantom.is_some() {
        let error_message = "phantom already setup in rindexer.yaml";
        print_error_message(error_message);
        return Err(error_message.into());
    }

    print_success_message("setting up phantom events on rindexer...");

    install_foundry()?;

    let phantom_provider_choice = prompt_for_input_list(
        "Which provider are you using?",
        &["shadow".to_string(), "dyrpc".to_string()],
        None,
    );

    let mut api_key_value = prompt_for_input(
        if phantom_provider_choice == "dyrpc" {
            "Enter your dyRPC API key (enter to new to generate a new key)"
        } else {
            "Enter your Shadow API key"
        },
        None,
        None,
        None,
    );

    match phantom_provider_choice.as_str() {
        "dyrpc" => {
            if api_key_value == "new" {
                api_key_value = create_dyrpc_api_key().await?;
                println!(
                    "Your API has been created and key is {} - it has also been written to your .env file.",
                    api_key_value
                );
            }

            manifest.phantom = Some(Phantom {
                dyrpc: Some(PhantomDyrpc {
                    api_key: format!("${{{}}}", RINDEXER_PHANTOM_API_ENV_KEY),
                }),
                shadow: None,
            });

            write_manifest(&manifest, &rindexer_yaml_path)?;
        }
        "shadow" => {
            let fork_id = prompt_for_input("Enter the fork ID", None, None, None);

            manifest.phantom = Some(Phantom {
                shadow: Some(PhantomShadow {
                    api_key: format!("${{{}}}", RINDEXER_PHANTOM_API_ENV_KEY),
                    fork_id,
                }),
                dyrpc: None,
            });

            write_manifest(&manifest, &rindexer_yaml_path)?;
        }
        value => panic!("Unknown phantom provider: {}", value),
    }

    let env_content = fs::read_to_string(&env_file).unwrap_or_default();

    let value = api_key_value;

    let mut lines: Vec<String> = env_content.lines().map(|line| line.to_string()).collect();
    let mut key_found = false;
    for line in &mut lines {
        if line.starts_with(&format!("{}=", RINDEXER_PHANTOM_API_ENV_KEY)) {
            *line = format!("{}={}", RINDEXER_PHANTOM_API_ENV_KEY, value);
            key_found = true;
            break;
        }
    }

    if !key_found {
        lines.push(format!("{}={}", RINDEXER_PHANTOM_API_ENV_KEY, value));
    }

    let new_env_content = lines.join("\n");

    let mut file = OpenOptions::new().write(true).truncate(true).create(true).open(&env_file)?;

    writeln!(file, "{}", new_env_content)?;

    print_success_message("rindexer Phantom events are now setup.\nYou can now use `rindexer phantom clone --contract-name <contract> --network <network>` to start adding your own custom events.");

    Ok(())
}

fn forge_clone_contract(
    clone_in: &Path,
    network: &Network,
    address: &Address,
    contract_name: &str,
    etherscan_api_key: &str,
) -> Result<(), Box<dyn Error>> {
    print_success_message(&format!(
        "Cloning contract {} on network {} at address {:?} this may take a little moment...",
        contract_name, network.name, address
    ));
    let output = Command::new("forge")
        .arg("clone")
        .arg("--no-commit")
        .arg(format!("{:?}", address))
        //.arg(format!("--chain {}", network.chain_id))
        .arg("--etherscan-api-key")
        .arg(etherscan_api_key)
        .arg(contract_name)
        .current_dir(clone_in)
        .output()?;

    if output.status.success() {
        Ok(())
    } else {
        print_error_message(&format!(
            "Failed to clone contract: {} at address: {:?}",
            contract_name, address
        ));
        print_error_message(&format!("Error: {}", String::from_utf8_lossy(&output.stderr)));
        Err("Failed to clone contract".into())
    }
}

fn handle_phantom_clone(project_path: &Path, args: &PhantomBaseArgs) -> Result<(), Box<dyn Error>> {
    let rindexer_yaml_path = project_path.join(YAML_CONFIG_NAME);

    let manifest = read_manifest(&rindexer_yaml_path).inspect_err(|e| {
        print_error_message(&format!("Could not read the rindexer.yaml file: {}", e))
    })?;

    if manifest.phantom.is_none() {
        let error_message =
            "phantom not setup in rindexer.yaml. Please run `rindexer phantom init` first.";
        print_error_message(error_message);
        return Err(error_message.into());
    }

    let cloning_location =
        project_path.join("phantom").join(&args.network).join(args.contract_name.as_str());
    if cloning_location.exists() {
        let error_message = format!("Phantom contract {} on network {} already cloned in {}. If you want to clone it again please delete the folder first.", args.contract_name, args.network, cloning_location.display());
        print_error_message(&error_message);
        return Err(error_message.into());
    }

    let contract = manifest.contracts.iter().find(|c| c.name == args.contract_name);
    match contract {
        Some(contract) => {
            let network = manifest.networks.iter().find(|n| n.name == args.network);
            if network.is_none() {
                let error_message = format!("Network {} not found in rindexer.yaml", args.network);
                print_error_message(&error_message);
                return Err(error_message.into());
            }

            if network.unwrap().chain_id != 1 {
                let error_message = format!("Network {} is not supported", args.network);
                print_error_message(&error_message);
                return Err(error_message.into());
            }

            let contract_network = contract.details.iter().find(|c| c.network == args.network);
            if let Some(contract_network) = contract_network {
                if let Some(address) = contract_network.address() {
                    // pick the first one as the ABI has to match so assume all contracts do
                    let address = match address {
                        ValueOrArray::Value(address) => address,
                        ValueOrArray::Array(addresses) => {
                            print_warn_message(&format!("Multiple addresses found for contract {} on network {} rindexer.yaml, using first one", args.contract_name.as_str(), args.network.as_str()));
                            addresses.first().unwrap()
                        }
                    };

                    if !project_path.join("phantom").exists() {
                        fs::create_dir(project_path.join("phantom"))?;
                    }

                    let clone_in = project_path.join("phantom").join(&args.network);
                    if !clone_in.exists() {
                        fs::create_dir(&clone_in)?;
                    }

                    let etherscan_api_key = manifest
                        .global
                        .as_ref()
                        .and_then(|global| global.etherscan_api_key.as_ref())
                        .map_or_else(
                            || BACKUP_ETHERSCAN_API_KEY.to_string(),
                            |key| public_read_env_value(key).unwrap_or_else(|_| key.to_string()),
                        );

                    forge_clone_contract(
                        &clone_in,
                        network.unwrap(),
                        address,
                        contract.name.as_str(),
                        &etherscan_api_key,
                    )
                    .map_err(|e| format!("Failed to clone contract: {}", e))?;

                    print_success_message(format!("\ncloned {} in {} you can start adding your custom events.\nYou can now use `rindexer phantom compile -contract-name {} --network {}` to compile the phantom contract anytime.", contract.name.as_str(), clone_in.display(), contract.name.as_str(), args.network).as_str());

                    Ok(())
                } else {
                    let error_message = format!(
                        "Contract {} in network {} does not have an address in rindexer.yaml",
                        args.contract_name, args.network
                    );
                    print_error_message(&error_message);
                    Err(error_message.into())
                }
            } else {
                let error_message = format!(
                    "Network {} not found in contract {} in rindexer.yaml",
                    args.network, args.contract_name
                );
                print_error_message(&error_message);
                Err(error_message.into())
            }
        }
        None => {
            let error_message =
                format!("Contract {} not found in rindexer.yaml", args.contract_name);
            print_error_message(&error_message);
            Err(error_message.into())
        }
    }
}

fn forge_compile_contract(
    compile_in: &Path,
    network: &Network,
    contract_name: &str,
) -> Result<(), Box<dyn Error>> {
    print_success_message(&format!(
        "Compiling contract {} on network {}...",
        contract_name, network.name
    ));
    let output = Command::new("forge").arg("build").current_dir(compile_in).output()?;

    if output.status.success() {
        Ok(())
    } else {
        print_error_message(&format!(
            "Failed to compile contract: {} for network: {}",
            contract_name, network.name
        ));
        print_error_message(&format!("Error: {}", String::from_utf8_lossy(&output.stderr)));
        Err("Failed to compile contract".into())
    }
}

fn get_phantom_network_name(args: &PhantomBaseArgs) -> String {
    format!("phantom_{}_{}", args.network, args.contract_name)
}

fn handle_phantom_compile(
    project_path: &Path,
    args: &PhantomBaseArgs,
) -> Result<(), Box<dyn Error>> {
    let rindexer_yaml_path = project_path.join(YAML_CONFIG_NAME);

    let manifest = read_manifest(&rindexer_yaml_path).inspect_err(|e| {
        print_error_message(&format!("Could not read the rindexer.yaml file: {}", e))
    })?;

    if manifest.phantom.is_none() {
        let error_message =
            "phantom not setup in rindexer.yaml. Please run `rindexer phantom init` first.";
        print_error_message(error_message);
        return Err(error_message.into());
    }

    if !project_path.join("phantom").exists() {
        let error_message =
            "phantom folder not found in the project. Please run `rindexer phantom init` first.";
        print_error_message(error_message);
        return Err(error_message.into());
    }

    let network_path = project_path.join("phantom").join(&args.network);
    if !network_path.exists() {
        let error_message = format!("phantom network {} folder not found in the project. Please run `rindexer phantom clone` first.", args.network);
        print_error_message(&error_message);
        return Err(error_message.into());
    }

    let compile_in = network_path.join(args.contract_name.as_str());
    if !compile_in.exists() {
        let error_message = format!("phantom contract {} folder not found in the project. Please run `rindexer phantom clone` first.", args.contract_name);
        print_error_message(&error_message);
        return Err(error_message.into());
    }

    let contract = manifest.contracts.iter().find(|c| c.name == args.contract_name);
    match contract {
        Some(contract) => {
            let name = get_phantom_network_name(args);
            let network =
                manifest.networks.iter().find(|n| n.name == args.network || n.name == name);
            if network.is_none() {
                let error_message = format!("Network {} not found in rindexer.yaml", args.network);
                print_error_message(&error_message);
                return Err(error_message.into());
            }

            if network.unwrap().chain_id != 1 {
                let error_message = format!("Network {} is not supported", args.network);
                print_error_message(&error_message);
                return Err(error_message.into());
            }

            let contract_network =
                contract.details.iter().find(|c| c.network == args.network || c.network == name);
            if contract_network.is_some() {
                forge_compile_contract(&compile_in, network.unwrap(), &args.contract_name)
                    .map_err(|e| format!("Failed to compile contract: {}", e))?;

                print_success_message(format!("\ncompiled contract {} for network {} successful.\nYou can use `rindexer phantom deploy --contract-name {} --network {}` to deploy the phantom contract and start indexing your custom events.", args.contract_name, args.network, args.contract_name, args.network).as_str());
                Ok(())
            } else {
                let error_message = format!(
                    "Network {} not found in contract {} in rindexer.yaml",
                    args.network, args.contract_name
                );
                print_error_message(&error_message);
                Err(error_message.into())
            }
        }
        None => {
            let error_message =
                format!("Contract {} not found in rindexer.yaml", args.contract_name);
            print_error_message(&error_message);
            Err(error_message.into())
        }
    }
}

async fn handle_phantom_deploy(
    project_path: &Path,
    args: &PhantomBaseArgs,
) -> Result<(), Box<dyn Error>> {
    let rindexer_yaml_path = project_path.join(YAML_CONFIG_NAME);

    let mut manifest = read_manifest_raw(&rindexer_yaml_path).inspect_err(|e| {
        print_error_message(&format!("Could not read the rindexer.yaml file: {}", e))
    })?;

    if manifest.phantom.is_none() {
        let error_message =
            "phantom not setup in rindexer.yaml. Please run `rindexer phantom init` first.";
        print_error_message(error_message);
        return Err(error_message.into());
    }

    if !project_path.join("phantom").exists() {
        let error_message =
            "phantom folder not found in the project. Please run `rindexer phantom init` first.";
        print_error_message(error_message);
        return Err(error_message.into());
    }

    let network_path = project_path.join("phantom").join(&args.network);
    if !network_path.exists() {
        let error_message = format!("phantom network {} folder not found in the project. Please run `rindexer phantom clone` first.", args.network);
        print_error_message(&error_message);
        return Err(error_message.into());
    }

    let deploy_in = network_path.join(args.contract_name.as_str());
    if !deploy_in.exists() {
        let error_message = format!("phantom contract {} folder not found in the project. Please run `rindexer phantom clone` first.", args.contract_name);
        print_error_message(&error_message);
        return Err(error_message.into());
    }

    let contract = manifest.contracts.iter_mut().find(|c| c.name == args.contract_name);
    match contract {
        Some(contract) => {
            let name = get_phantom_network_name(args);
            let network =
                manifest.networks.iter().find(|n| n.name == args.network || n.name == name);
            if network.is_none() {
                let error_message = format!("Network {} not found in rindexer.yaml", args.network);
                print_error_message(&error_message);
                return Err(error_message.into());
            }

            if network.unwrap().chain_id != 1 {
                let error_message = format!("Network {} is not supported", args.network);
                print_error_message(&error_message);
                return Err(error_message.into());
            }

            let contract_network = contract
                .details
                .iter_mut()
                .find(|c| c.network == args.network || c.network == name);
            if let Some(contract_network) = contract_network {
                let clone_meta = read_contract_clone_metadata(&deploy_in)?;

                let phantom = manifest.phantom.as_ref().expect("Failed to get phantom");
                let rpc_url = if phantom.dyrpc_enabled() {
                    // only compile here as shadow has to do its own compiling to deploy
                    forge_compile_contract(&deploy_in, network.unwrap(), &args.contract_name)
                        .map_err(|e| format!("Failed to compile contract: {}", e))?;

                    deploy_dyrpc_contract(
                        &env::var(RINDEXER_PHANTOM_API_ENV_KEY)
                            .expect("Failed to get phantom api key"),
                        &clone_meta,
                        &read_compiled_contract(&deploy_in, &clone_meta)?,
                    )
                    .await
                    .map_err(|e| format!("Failed to deploy contract: {}", e))?
                } else {
                    println!("deploying shadow contracts, this may take a while....");
                    deploy_shadow_contract(
                        &env::var(RINDEXER_PHANTOM_API_ENV_KEY)
                            .expect("Failed to get phantom api key"),
                        &deploy_in,
                        &clone_meta,
                        phantom.shadow.as_ref().expect("Failed to get phantom shadow"),
                    )
                    .await
                    .map_err(|e| format!("Failed to deploy contract: {}", e))?
                };

                let network_index = manifest.networks.iter().position(|net| net.name == name);

                if let Some(index) = network_index {
                    let net = &mut manifest.networks[index];
                    net.rpc = rpc_url.to_string();
                } else {
                    manifest.networks.push(Network {
                        name: name.to_string(),
                        chain_id: network.unwrap().chain_id,
                        rpc: rpc_url.to_string(),
                        compute_units_per_second: None,
                        block_poll_frequency: None,
                        max_block_range: if phantom.dyrpc_enabled() {
                            Some(U64::from(20_000))
                        } else {
                            Some(U64::from(2_000))
                        },
                        disable_logs_bloom_checks: None,
<<<<<<< HEAD
                        reth: None,
=======
                        get_logs_settings: None,
>>>>>>> dce74cf2
                    });
                }

                let compiled_contract = read_compiled_contract(&deploy_in, &clone_meta)?;
                let abi_path = project_path.join("abis").join(format!("{}.abi.json", name));
                write_file(
                    &abi_path,
                    serde_json::to_string_pretty(&compiled_contract.abi).unwrap().as_str(),
                )?;

                contract.abi = StringOrArray::Single(format!("./abis/{}.abi.json", name));
                contract_network.network = name;

                write_manifest(&manifest, &rindexer_yaml_path)?;

                print_success_message(format!("\ndeployed contract {} for network {} successful.\nYou can use `rindexer start all` to start indexing the phantom contract", args.contract_name, args.network).as_str());
                Ok(())
            } else {
                let error_message = format!(
                    "Network {} not found in contract {} in rindexer.yaml",
                    args.network, args.contract_name
                );
                print_error_message(&error_message);
                Err(error_message.into())
            }
        }
        None => {
            let error_message =
                format!("Contract {} not found in rindexer.yaml", args.contract_name);
            print_error_message(&error_message);
            Err(error_message.into())
        }
    }
}<|MERGE_RESOLUTION|>--- conflicted
+++ resolved
@@ -552,11 +552,8 @@
                             Some(U64::from(2_000))
                         },
                         disable_logs_bloom_checks: None,
-<<<<<<< HEAD
+                        get_logs_settings: None,
                         reth: None,
-=======
-                        get_logs_settings: None,
->>>>>>> dce74cf2
                     });
                 }
 
