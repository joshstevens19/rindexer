--- conflicted
+++ resolved
@@ -144,11 +144,8 @@
             compute_units_per_second: None,
             max_block_range: None,
             disable_logs_bloom_checks: None,
-<<<<<<< HEAD
+            get_logs_settings: None,
             reth: reth_config,
-=======
-            get_logs_settings: None,
->>>>>>> dce74cf2
         }],
         contracts: vec![Contract {
             name: "RocketPoolETH".to_string(),
