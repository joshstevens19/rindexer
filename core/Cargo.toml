[package]
name = "rindexer"
version = "0.21.1"
edition = "2021"
description = "A no-code or framework to build blazing fast EVM indexers - built in rust."
license = "MIT"
repository = "https://github.com/joshstevens19/rindexer"
readme = "README.md"
resolver = "2"
build = "build.rs"

include = ["src/**", "resources/**", "Cargo.toml", "build.rs"]

[dev-dependencies]
tempfile = "3.3"
mockito = "1.7.0"

[dependencies]
# TODO: Trim down alloy features needed later, for now opt in to all.
alloy = { version = "1.0.22", features = ["full"] }
async-std = "1.12.0"
async-trait = "0.1.77"
aws-config = "1.5.0"
aws-sdk-sns = "1.37.0"
bb8 = "0.9.0"
bb8-postgres = "0.9.0"
bb8-redis = "0.22.0"
bytes = "1.5.0"
chrono = { version = "0.4", features = ["serde"] }
colored = "3.0.0"
csv = "1.3.1"
deadpool = { version = "0.12", features = ["rt_tokio_1"] }
deadpool-lapin = "0.12"
dotenv = "0.15.0"
futures = "0.3.30"
hex = "0.4.3"
lapin = "2.5.0"
lazy_static = "1.4.0"
native-tls = "0.2"
once_cell = "1.19.0"
postgres-native-tls = "0.5"
rand = "0.9.1"
# Redis version must match bb8-redis internal version. Can be removed in favor of just
# bb8-redis once https://github.com/djc/bb8/pull/183 is merged.
redis = { version = "0.30.0", features = ["streams"] }
regex = "1.10.4"
reqwest = { version = "0.12.15", features = ["json", "gzip"] }
rust_decimal = { version = "1.35.0", features = ["db-tokio-postgres"] }
serde = "1.0"
serde_json = "1.0"
serde_yaml = "0.9.30"
serenity = { version = "0.12", features = ["client", "framework"] }
teloxide = "0.15"
tempfile = "3.9.0"
thiserror = "2.0.12"
thread_local = "1.1"
tokio = { version = "1", features = ["full"] }
tokio-postgres = { version = "0.7", features = [
    "with-uuid-1",
    "with-chrono-0_4",
    "with-serde_json-1",
] }
tokio-stream = "0.1.15"
tracing = "0.1"
tracing-subscriber = { version = "0.3", features = [
    "env-filter",
    "fmt",
    "time",
] }
mini-moka = "0.10.3"
url = "2.5.0"
uuid = "1"
eyre = { version = "0.6.10" }
lru = "0.16.0"

# build
jemallocator = { version = "0.6.0", package = "tikv-jemallocator", optional = true }
jemalloc-ctl = { version = "0.6.0", package = "tikv-jemalloc-ctl", optional = true }
<<<<<<< HEAD
foundry-compilers = "=0.18.0"
foundry-compilers-artifacts-solc  = "=0.18.0"
alloy-chains = "0.2.5"

# reth
reth = { git = "https://github.com/paradigmxyz/reth", tag = "v1.5.1"}
reth-exex = { git = "https://github.com/paradigmxyz/reth", tag = "v1.5.1", features = ["serde"]}
reth-node-api = { git = "https://github.com/paradigmxyz/reth", tag = "v1.5.1" }
reth-node-ethereum = { git = "https://github.com/paradigmxyz/reth", tag = "v1.5.1"}
reth-tracing = { git = "https://github.com/paradigmxyz/reth", tag = "v1.5.1"}
=======
foundry-compilers = "0.18.0"
alloy-chains = "0.2.5"

# reth
reth = { git = "https://github.com/paradigmxyz/reth", tag = "v1.5.0", optional = true}
reth-exex = { git = "https://github.com/paradigmxyz/reth", tag = "v1.5.0", features = ["serde"], optional = true}
reth-node-api = { git = "https://github.com/paradigmxyz/reth", tag = "v1.5.0", optional = true}
reth-node-ethereum = { git = "https://github.com/paradigmxyz/reth", tag = "v1.5.0", optional = true}
reth-tracing = { git = "https://github.com/paradigmxyz/reth", tag = "v1.5.0", optional = true}
>>>>>>> 333e2f1c

[target.'cfg(not(windows))'.dependencies]
rdkafka = { version = "0.37.0", features = ["tokio"] }

[target.'cfg(windows)'.dependencies]
rdkafka = { version = "0.37.0", features = ["tokio", "cmake-build"] }

[profile.release]
lto = "fat"
codegen-units = 1
incremental = false

[features]
jemalloc = ["dep:jemallocator", "dep:jemalloc-ctl"]
reth = [
  "dep:reth",
  "dep:reth-exex",
  "dep:reth-node-api",
  "dep:reth-node-ethereum",
  "dep:reth-tracing",
]<|MERGE_RESOLUTION|>--- conflicted
+++ resolved
@@ -76,19 +76,8 @@
 # build
 jemallocator = { version = "0.6.0", package = "tikv-jemallocator", optional = true }
 jemalloc-ctl = { version = "0.6.0", package = "tikv-jemalloc-ctl", optional = true }
-<<<<<<< HEAD
 foundry-compilers = "=0.18.0"
 foundry-compilers-artifacts-solc  = "=0.18.0"
-alloy-chains = "0.2.5"
-
-# reth
-reth = { git = "https://github.com/paradigmxyz/reth", tag = "v1.5.1"}
-reth-exex = { git = "https://github.com/paradigmxyz/reth", tag = "v1.5.1", features = ["serde"]}
-reth-node-api = { git = "https://github.com/paradigmxyz/reth", tag = "v1.5.1" }
-reth-node-ethereum = { git = "https://github.com/paradigmxyz/reth", tag = "v1.5.1"}
-reth-tracing = { git = "https://github.com/paradigmxyz/reth", tag = "v1.5.1"}
-=======
-foundry-compilers = "0.18.0"
 alloy-chains = "0.2.5"
 
 # reth
@@ -97,7 +86,6 @@
 reth-node-api = { git = "https://github.com/paradigmxyz/reth", tag = "v1.5.0", optional = true}
 reth-node-ethereum = { git = "https://github.com/paradigmxyz/reth", tag = "v1.5.0", optional = true}
 reth-tracing = { git = "https://github.com/paradigmxyz/reth", tag = "v1.5.0", optional = true}
->>>>>>> 333e2f1c
 
 [target.'cfg(not(windows))'.dependencies]
 rdkafka = { version = "0.37.0", features = ["tokio"] }
