[package]
name = "rindexer"
version = "0.21.0"
edition = "2021"
description = "A no-code or framework to build blazing fast EVM indexers - built in rust."
license = "MIT"
repository = "https://github.com/joshstevens19/rindexer"
readme = "README.md"
resolver = "2"
build = "build.rs"

include = ["src/**", "resources/**", "Cargo.toml", "build.rs"]

[dev-dependencies]
tempfile = "3.3"
mockito = "1.7.0"

[dependencies]
# TODO: Trim down alloy features needed later, for now opt in to all.
alloy = { version = "1.0.9", features = ["full"] }
async-std = "1.12.0"
async-trait = "0.1.77"
aws-config = "1.5.0"
aws-sdk-sns = "1.37.0"
bb8 = "0.9.0"
bb8-postgres = "0.9.0"
bb8-redis = "0.22.0"
bytes = "1.5.0"
chrono = { version = "0.4", features = ["serde"] }
colored = "3.0.0"
csv = "1.3.1"
deadpool = { version = "0.12", features = ["rt_tokio_1"] }
deadpool-lapin = "0.12"
dotenv = "0.15.0"
futures = "0.3.30"
hex = "0.4.3"
lapin = "2.5.0"
lazy_static = "1.4.0"
native-tls = "0.2"
once_cell = "1.19.0"
postgres-native-tls = "0.5"
rand = "0.9.1"
# Redis version must match bb8-redis internal version. Can be removed in favor of just
# bb8-redis once https://github.com/djc/bb8/pull/183 is merged.
redis = { version = "0.30.0", features = ["streams"] }
regex = "1.10.4"
reqwest = { version = "0.12.15", features = ["json", "gzip"] }
rust_decimal = { version = "1.35.0", features = ["db-tokio-postgres"] }
serde = "1.0"
serde_json = "1.0"
serde_yaml = "0.9.30"
serenity = { version = "0.12", features = ["client", "framework"] }
teloxide = "0.15"
tempfile = "3.9.0"
thiserror = "2.0.12"
thread_local = "1.1"
tokio = { version = "1", features = ["full"] }
tokio-postgres = { version = "0.7", features = [
    "with-uuid-1",
    "with-chrono-0_4",
    "with-serde_json-1",
] }
tokio-stream = "0.1.15"
tracing = "0.1"
tracing-subscriber = { version = "0.3", features = [
    "env-filter",
    "fmt",
    "time",
] }
mini-moka = "0.10.3"
url = "2.5.0"
uuid = "1"
eyre = { version = "0.6.10" }

# build
jemallocator = { version = "0.6.0", package = "tikv-jemallocator", optional = true }
jemalloc-ctl = { version = "0.6.0", package = "tikv-jemalloc-ctl", optional = true }
foundry-compilers = "0.18.0"
alloy-chains = "0.2.2"

# reth
reth = { git = "https://github.com/paradigmxyz/reth", tag = "v1.4.1" }
reth-ethereum = { git = "https://github.com/paradigmxyz/reth", tag = "v1.4.1", features = ["full"] }
reth-chainspec = { git = "https://github.com/paradigmxyz/reth", tag = "v1.4.1" }
reth-ethereum-cli = { git = "https://github.com/paradigmxyz/reth", tag = "v1.4.1" }
reth-discv5 = { git = "https://github.com/paradigmxyz/reth", tag = "v1.4.1" }
reth-execution-errors = { git = "https://github.com/paradigmxyz/reth", tag = "v1.4.1" }
reth-execution-types = { git = "https://github.com/paradigmxyz/reth", tag = "v1.4.1" }
reth-exex = { git = "https://github.com/paradigmxyz/reth", tag = "v1.4.1", features = ["serde"] }
reth-eth-wire = { git = "https://github.com/paradigmxyz/reth", tag = "v1.4.1" }
reth-evm = { git = "https://github.com/paradigmxyz/reth", tag = "v1.4.1" }
reth-network = { git = "https://github.com/paradigmxyz/reth", tag = "v1.4.1", features = ["test-utils"] }
reth-network-api = { git = "https://github.com/paradigmxyz/reth", tag = "v1.4.1" }
reth-network-peers = { git = "https://github.com/paradigmxyz/reth", tag = "v1.4.1" }
reth-node-api = { git = "https://github.com/paradigmxyz/reth", tag = "v1.4.1" }
reth-node-ethereum = { git = "https://github.com/paradigmxyz/reth", tag = "v1.4.1" }
reth-primitives = { git = "https://github.com/paradigmxyz/reth", tag = "v1.4.1" }
reth-provider = { git = "https://github.com/paradigmxyz/reth", tag = "v1.4.1" }
reth-revm = { git = "https://github.com/paradigmxyz/reth", tag = "v1.4.1" }
reth-transaction-pool = { git = "https://github.com/paradigmxyz/reth", tag = "v1.4.1" }
reth-tracing = { git = "https://github.com/paradigmxyz/reth", tag = "v1.4.1" }
reth-stages-types = { git = "https://github.com/paradigmxyz/reth", tag = "v1.4.1" }

<<<<<<< HEAD
# alloy
alloy-genesis = { version = "0.15.6", default-features = false }
alloy-consensus = { version = "0.15.6", default-features = false }
alloy-rlp = "0.3.4"
alloy-rpc-types = { version = "0.15.6", features = [
    "eth",
], default-features = false }
alloy-signer = { version = "0.15.6", default-features = false }
alloy-signer-local = { version = "0.15.6", default-features = false }

alloy-primitives = { version = "1.0", default-features = false }
alloy-sol-types = { version = "1.0", features = ["json"] }
foundry-blob-explorers = "0.13"

=======
>>>>>>> 21baa93c
discv5 = "0.9"
enr = "0.13"
secp256k1 = { version = "0.30", default-features = false, features = [
    "global-context", "std", "recovery",
] }

[target.'cfg(not(windows))'.dependencies]
rdkafka = { version = "0.37.0", features = ["tokio"] }

[target.'cfg(windows)'.dependencies]
rdkafka = { version = "0.37.0", features = ["tokio", "cmake-build"] }

[profile.release]
lto = "fat"
codegen-units = 1
incremental = false

[features]
jemalloc = ["dep:jemallocator", "dep:jemalloc-ctl"]<|MERGE_RESOLUTION|>--- conflicted
+++ resolved
@@ -101,23 +101,6 @@
 reth-tracing = { git = "https://github.com/paradigmxyz/reth", tag = "v1.4.1" }
 reth-stages-types = { git = "https://github.com/paradigmxyz/reth", tag = "v1.4.1" }
 
-<<<<<<< HEAD
-# alloy
-alloy-genesis = { version = "0.15.6", default-features = false }
-alloy-consensus = { version = "0.15.6", default-features = false }
-alloy-rlp = "0.3.4"
-alloy-rpc-types = { version = "0.15.6", features = [
-    "eth",
-], default-features = false }
-alloy-signer = { version = "0.15.6", default-features = false }
-alloy-signer-local = { version = "0.15.6", default-features = false }
-
-alloy-primitives = { version = "1.0", default-features = false }
-alloy-sol-types = { version = "1.0", features = ["json"] }
-foundry-blob-explorers = "0.13"
-
-=======
->>>>>>> 21baa93c
 discv5 = "0.9"
 enr = "0.13"
 secp256k1 = { version = "0.30", default-features = false, features = [
