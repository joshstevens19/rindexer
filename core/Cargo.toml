[package]
name = "rindexer"
version = "0.1.0"
edition = "2021"
description = "A no-code or framework to build blazing fast EVM indexers - built in rust."
license = "MIT"
repository = "https://github.com/joshstevens19/rindexer"
readme = "README.md"
resolver = "2"
build = "build.rs"

include = ["src/**", "resources/**", "Cargo.toml", "build.rs"]

[dev-dependencies]
tempfile = "3.3"
mockito = "1.7.0"

[dependencies]
# TODO: Trim down alloy features needed later, for now opt in to all.
<<<<<<< HEAD
alloy = { version = "0.15.6", features = ["full"] }
=======
alloy = { version = "1.0.4", features = ["full"] }
>>>>>>> 5eb1283c
async-std = "1.12.0"
async-trait = "0.1.77"
aws-config = "1.5.0"
aws-sdk-sns = "1.37.0"
bb8 = "0.9.0"
bb8-postgres = "0.9.0"
bb8-redis = "0.22.0"
bytes = "1.5.0"
chrono = { version = "0.4", features = ["serde"] }
colored = "3.0.0"
csv = "1.3.1"
deadpool = { version = "0.12", features = ["rt_tokio_1"] }
deadpool-lapin = "0.12"
dotenv = "0.15.0"
futures = "0.3.30"
hex = "0.4.3"
lapin = "2.5.0"
lazy_static = "1.4.0"
native-tls = "0.2"
once_cell = "1.19.0"
postgres-native-tls = "0.5"
rand = "0.9.1"
# Redis version must match bb8-redis internal version. Can be removed in favor of just
# bb8-redis once https://github.com/djc/bb8/pull/183 is merged.
redis = { version = "0.30.0", features = ["streams"] }
regex = "1.10.4"
reqwest = { version = "0.12.15", features = ["json"] }
rust_decimal = { version = "1.35.0", features = ["db-tokio-postgres"] }
serde = "1.0"
serde_json = "1.0"
serde_yaml = "0.9.30"
serenity = { version = "0.12", features = ["client", "framework"] }
teloxide = "0.15"
tempfile = "3.9.0"
thiserror = "2.0.12"
thread_local = "1.1"
tokio = { version = "1", features = ["full"] }
tokio-postgres = { version = "0.7", features = [
  "with-uuid-1",
  "with-chrono-0_4",
  "with-serde_json-1",
] }
tokio-stream = "0.1.15"
tracing = "0.1"
tracing-subscriber = { version = "0.3", features = [
  "env-filter",
  "fmt",
  "time",
] }
url = "2.5.0"

# build
jemallocator = { version = "0.6.0", package = "tikv-jemallocator", optional = true }
jemalloc-ctl = { version = "0.6.0", package = "tikv-jemalloc-ctl", optional = true }
<<<<<<< HEAD
foundry-compilers = "0.14.1"
=======
foundry-compilers = "0.16.1"
>>>>>>> 5eb1283c

[target.'cfg(not(windows))'.dependencies]
rdkafka = { version = "0.37.0", features = ["tokio"] }

[target.'cfg(windows)'.dependencies]
rdkafka = { version = "0.37.0", features = ["tokio", "cmake-build"] }

[profile.release]
lto = "fat"
codegen-units = 1
incremental = false

[features]
jemalloc = ["dep:jemallocator", "dep:jemalloc-ctl"]<|MERGE_RESOLUTION|>--- conflicted
+++ resolved
@@ -17,11 +17,7 @@
 
 [dependencies]
 # TODO: Trim down alloy features needed later, for now opt in to all.
-<<<<<<< HEAD
-alloy = { version = "0.15.6", features = ["full"] }
-=======
 alloy = { version = "1.0.4", features = ["full"] }
->>>>>>> 5eb1283c
 async-std = "1.12.0"
 async-trait = "0.1.77"
 aws-config = "1.5.0"
@@ -76,11 +72,7 @@
 # build
 jemallocator = { version = "0.6.0", package = "tikv-jemallocator", optional = true }
 jemalloc-ctl = { version = "0.6.0", package = "tikv-jemalloc-ctl", optional = true }
-<<<<<<< HEAD
-foundry-compilers = "0.14.1"
-=======
 foundry-compilers = "0.16.1"
->>>>>>> 5eb1283c
 
 [target.'cfg(not(windows))'.dependencies]
 rdkafka = { version = "0.37.0", features = ["tokio"] }
