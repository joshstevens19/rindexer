--- conflicted
+++ resolved
@@ -36,6 +36,7 @@
 hex = "0.4.3"
 lapin = "2.5.0"
 lazy_static = "1.4.0"
+lru = "0.16.0"
 native-tls = "0.2"
 once_cell = "1.19.0"
 postgres-native-tls = "0.5"
@@ -71,19 +72,13 @@
 url = "2.5.0"
 uuid = "1"
 eyre = { version = "0.6.10" }
-lru = "0.16.0"
 
 # build
 jemallocator = { version = "0.6.0", package = "tikv-jemallocator", optional = true }
 jemalloc-ctl = { version = "0.6.0", package = "tikv-jemalloc-ctl", optional = true }
-<<<<<<< HEAD
 foundry-compilers = "=0.18.0"
 foundry-compilers-artifacts-solc  = "=0.18.0"
 alloy-chains = "0.2.5"
-=======
-foundry-compilers = "0.18.0"
-alloy-chains = "0.2.4"
->>>>>>> fa9898db
 
 # reth
 reth = { git = "https://github.com/paradigmxyz/reth", tag = "v1.5.0", optional = true}
