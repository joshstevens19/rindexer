use alloy::json_abi::Event;
use alloy::primitives::{keccak256, Address, B256, U64};
use alloy::rpc::types::ValueOrArray;
use std::{path::PathBuf, sync::Arc};
use tokio::sync::Mutex;

use crate::event::contract_setup::{AddressDetails, IndexingContractSetup};
use crate::event::factory_event_filter_sync::update_known_factory_deployed_addresses;
use crate::event::rindexer_event_filter::FactoryFilter;
use crate::manifest::config::Config;
use crate::manifest::contract::EventInputIndexedFilters;
use crate::{
    event::{
        callback_registry::{
            EventCallbackRegistry, EventResult, TraceCallbackRegistry, TraceResult,
        },
        contract_setup::NetworkContract,
        BuildRindexerFilterError, RindexerEventFilter,
    },
    indexer::IndexingEventsProgressState,
    manifest::{native_transfer::TraceProcessingMethod, storage::CsvDetails},
    PostgresClient,
};

pub struct ContractEventProcessingConfig {
    pub id: String,
    pub project_path: PathBuf,
    pub indexer_name: String,
    pub contract_name: String,
    pub info_log_name: String,
    pub topic_id: B256,
    pub event_name: String,
    pub config: Config,
    pub network_contract: Arc<NetworkContract>,
    pub start_block: U64,
    pub end_block: U64,
    pub registry: Arc<EventCallbackRegistry>,
    pub progress: Arc<Mutex<IndexingEventsProgressState>>,
    pub database: Option<Arc<PostgresClient>>,
    pub csv_details: Option<CsvDetails>,
    pub stream_last_synced_block_file_path: Option<String>,
    pub index_event_in_order: bool,
    pub live_indexing: bool,
    pub indexing_distance_from_head: U64,
}

impl ContractEventProcessingConfig {
    pub fn to_event_filter(&self) -> Result<RindexerEventFilter, BuildRindexerFilterError> {
        match &self.network_contract.indexing_contract_setup {
            IndexingContractSetup::Address(details) => RindexerEventFilter::new_address_filter(
                &self.topic_id,
                &self.event_name,
                details,
                self.start_block,
                self.end_block,
            ),
            IndexingContractSetup::Filter(details) => RindexerEventFilter::new_filter(
                &self.topic_id,
                &self.event_name,
                details,
                self.start_block,
                self.end_block,
            ),
            IndexingContractSetup::Factory(details) => {
                let index_filter = details.indexed_filters.iter().find_map(|indexed_filters| {
                    indexed_filters.iter().find(|&n| n.event_name == self.event_name)
                });

                Ok(RindexerEventFilter::Factory(FactoryFilter {
                    project_path: self.project_path.clone(),
                    indexer_name: self.indexer_name.clone(),
                    factory_contract_name: details.contract_name.clone(),
                    factory_address: details.address.clone(),
                    factory_event_name: details.event.name.clone(),
                    factory_input_name: details.input_name.clone(),
                    network: self.network_contract.network.clone(),
                    topic_id: self.topic_id,
                    topics: index_filter.cloned().map(Into::into).unwrap_or_default(),
                    database: self.database.clone(),
                    csv_details: self.csv_details.clone(),

                    current_block: self.start_block,
                    next_block: self.end_block,
                }))
            }
        }
    }

    pub async fn trigger_event(&self, fn_data: Vec<EventResult>) -> Result<(), String> {
        self.registry.trigger_event(&self.id, fn_data).await
    }
}

pub struct FactoryEventProcessingConfig {
    pub id: String,
    pub project_path: PathBuf,
    pub indexer_name: String,
    pub contract_name: String,
    pub address: ValueOrArray<Address>,
    pub input_name: String,
    pub event: Event,
    pub config: Config,
    pub network_contract: Arc<NetworkContract>,
    pub start_block: U64,
    pub end_block: U64,
    pub registry: Arc<EventCallbackRegistry>,
    pub progress: Arc<Mutex<IndexingEventsProgressState>>,
    pub database: Option<Arc<PostgresClient>>,
    pub csv_details: Option<CsvDetails>,
    pub stream_last_synced_block_file_path: Option<String>,
    pub index_event_in_order: bool,
    pub live_indexing: bool,
    pub indexing_distance_from_head: U64,
}

impl FactoryEventProcessingConfig {
    pub fn to_event_filter(&self) -> Result<RindexerEventFilter, BuildRindexerFilterError> {
        let event_name = self.event.name.clone();
        let event_selector = self.event.selector();

        let details = AddressDetails {
            address: self.address.clone(),
            indexed_filters: Some(vec![EventInputIndexedFilters {
                event_name: event_name.clone(),
                indexed_1: None,
                indexed_2: None,
                indexed_3: None,
            }]),
        };

        RindexerEventFilter::new_address_filter(
            &event_selector,
            &event_name,
            &details,
            self.start_block,
            self.end_block,
        )
    }

<<<<<<< HEAD
    pub async fn trigger_event(&self, events: Vec<EventResult>) {
        self.registry.trigger_event(&self.id, events.clone()).await;

        update_known_factory_deployed_addresses(self, &events)
            .await
            .expect("Failed to update known factory deployed addresses");
=======
    pub async fn trigger_event(&self, events: Vec<EventResult>) -> Result<(), String> {
        update_known_factory_deployed_addresses(self, &events).await.map_err(|e| e.to_string())
>>>>>>> ab206ab8
    }

    pub fn info_log_name(&self) -> String {
        format!("{}::{}", self.contract_name, self.event.name)
    }
}

pub enum EventProcessingConfig {
    ContractEventProcessing(ContractEventProcessingConfig),
    FactoryEventProcessing(FactoryEventProcessingConfig),
}

impl From<ContractEventProcessingConfig> for EventProcessingConfig {
    fn from(config: ContractEventProcessingConfig) -> Self {
        Self::ContractEventProcessing(config)
    }
}

impl From<FactoryEventProcessingConfig> for EventProcessingConfig {
    fn from(config: FactoryEventProcessingConfig) -> Self {
        Self::FactoryEventProcessing(config)
    }
}

impl EventProcessingConfig {
    pub fn is_factory_event(&self) -> bool {
        match self {
            Self::ContractEventProcessing(_) => false,
            Self::FactoryEventProcessing(_) => true,
        }
    }

    pub fn topic_id(&self) -> B256 {
        match self {
            Self::ContractEventProcessing(config) => config.topic_id,
            Self::FactoryEventProcessing(config) => config.event.selector(),
        }
    }

    pub fn id(&self) -> B256 {
        let topic_id = self.topic_id();
        let contract_name = self.contract_name();
        let network = self.network_contract().network.to_string();

        let combined = format!("{topic_id}{contract_name}{network}");
        keccak256(combined.as_bytes())
    }

    pub fn config(&self) -> &Config {
        match self {
            Self::ContractEventProcessing(config) => &config.config,
            Self::FactoryEventProcessing(config) => &config.config,
        }
    }

    pub fn info_log_name(&self) -> String {
        match self {
            Self::ContractEventProcessing(config) => config.info_log_name.clone(),
            Self::FactoryEventProcessing(config) => config.info_log_name(),
        }
    }

    pub fn network_contract(&self) -> Arc<NetworkContract> {
        match self {
            Self::ContractEventProcessing(config) => config.network_contract.clone(),
            Self::FactoryEventProcessing(config) => config.network_contract.clone(),
        }
    }

    pub fn index_event_in_order(&self) -> bool {
        match self {
            Self::ContractEventProcessing(config) => config.index_event_in_order,
            Self::FactoryEventProcessing(config) => config.index_event_in_order,
        }
    }

    pub fn contract_name(&self) -> String {
        match self {
            Self::ContractEventProcessing(config) => config.contract_name.clone(),
            Self::FactoryEventProcessing(config) => config.contract_name.clone(),
        }
    }

    pub fn indexer_name(&self) -> String {
        match self {
            Self::ContractEventProcessing(config) => config.indexer_name.clone(),
            Self::FactoryEventProcessing(config) => config.indexer_name.clone(),
        }
    }

    pub fn event_name(&self) -> String {
        match self {
            Self::ContractEventProcessing(config) => config.event_name.clone(),
            Self::FactoryEventProcessing(config) => config.event.name.clone(),
        }
    }

    pub fn live_indexing(&self) -> bool {
        match self {
            Self::ContractEventProcessing(config) => config.live_indexing,
            Self::FactoryEventProcessing(config) => config.live_indexing,
        }
    }

    pub fn indexing_distance_from_head(&self) -> U64 {
        match self {
            Self::ContractEventProcessing(config) => config.indexing_distance_from_head,
            Self::FactoryEventProcessing(config) => config.indexing_distance_from_head,
        }
    }

    pub fn progress(&self) -> Arc<Mutex<IndexingEventsProgressState>> {
        match self {
            Self::ContractEventProcessing(config) => config.progress.clone(),
            Self::FactoryEventProcessing(config) => config.progress.clone(),
        }
    }

    pub fn database(&self) -> Option<Arc<PostgresClient>> {
        match self {
            Self::ContractEventProcessing(config) => config.database.clone(),
            Self::FactoryEventProcessing(config) => config.database.clone(),
        }
    }

    pub fn csv_details(&self) -> Option<CsvDetails> {
        match self {
            Self::ContractEventProcessing(config) => config.csv_details.clone(),
            Self::FactoryEventProcessing(config) => config.csv_details.clone(),
        }
    }

    pub fn stream_last_synced_block_file_path(&self) -> Option<String> {
        match self {
            Self::ContractEventProcessing(config) => {
                config.stream_last_synced_block_file_path.clone()
            }
            Self::FactoryEventProcessing(config) => {
                config.stream_last_synced_block_file_path.clone()
            }
        }
    }

    pub fn project_path(&self) -> PathBuf {
        match self {
            Self::ContractEventProcessing(config) => config.project_path.clone(),
            Self::FactoryEventProcessing(config) => config.project_path.clone(),
        }
    }

    pub fn to_event_filter(&self) -> Result<RindexerEventFilter, BuildRindexerFilterError> {
        match self {
            Self::ContractEventProcessing(config) => config.to_event_filter(),
            Self::FactoryEventProcessing(config) => config.to_event_filter(),
        }
    }

    pub async fn trigger_event(&self, fn_data: Vec<EventResult>) -> Result<(), String> {
        match self {
            Self::ContractEventProcessing(config) => config.trigger_event(fn_data).await,
            Self::FactoryEventProcessing(config) => config.trigger_event(fn_data).await,
        }
    }
}

#[derive(Clone)]
pub struct TraceProcessingConfig {
    pub id: String,
    pub project_path: PathBuf,
    pub start_block: U64,
    pub end_block: U64,
    pub indexer_name: String,
    pub contract_name: String,
    pub event_name: String,
    pub network: String,
    pub progress: Arc<Mutex<IndexingEventsProgressState>>,
    pub database: Option<Arc<PostgresClient>>,
    pub csv_details: Option<CsvDetails>,
    pub registry: Arc<TraceCallbackRegistry>,
    pub method: TraceProcessingMethod,
    pub stream_last_synced_block_file_path: Option<String>,
}

impl TraceProcessingConfig {
    pub async fn trigger_event(&self, fn_data: Vec<TraceResult>) {
        let _ = self.registry.trigger_event(&self.id, fn_data).await;
    }
}<|MERGE_RESOLUTION|>--- conflicted
+++ resolved
@@ -137,17 +137,10 @@
         )
     }
 
-<<<<<<< HEAD
-    pub async fn trigger_event(&self, events: Vec<EventResult>) {
+    pub async fn trigger_event(&self, events: Vec<EventResult>) -> Result<(), String> {
         self.registry.trigger_event(&self.id, events.clone()).await;
 
-        update_known_factory_deployed_addresses(self, &events)
-            .await
-            .expect("Failed to update known factory deployed addresses");
-=======
-    pub async fn trigger_event(&self, events: Vec<EventResult>) -> Result<(), String> {
         update_known_factory_deployed_addresses(self, &events).await.map_err(|e| e.to_string())
->>>>>>> ab206ab8
     }
 
     pub fn info_log_name(&self) -> String {
