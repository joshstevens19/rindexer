--- conflicted
+++ resolved
@@ -207,12 +207,12 @@
                         return Ok(());
                     }
                     Err(e) => {
-                        last_error = Some(format!("Connected but get_chain_id failed: {}", e));
+                        last_error = Some(format!("Connected but get_chain_id failed: {e}"));
                     }
                 }
             }
             Err(e) => {
-                last_error = Some(format!("Connection failed: {}", e));
+                last_error = Some(format!("Connection failed: {e}"));
             }
         }
 
@@ -421,57 +421,4 @@
         assert!(network.reth.is_none());
         assert_eq!(network.get_reth_ipc_path(), None);
     }
-<<<<<<< HEAD
-=======
-}
-
-/// Wait for IPC socket file to be ready
-pub async fn wait_for_ipc_ready(ipc_path: &str) -> Result<(), eyre::Error> {
-    use alloy::providers::{IpcConnect, Provider, ProviderBuilder};
-
-    let max_retries = 60; // 60 seconds max wait
-    let mut last_error = None;
-
-    for i in 0..max_retries {
-        // Try to connect to the IPC socket
-        let ipc = IpcConnect::new(ipc_path.to_string());
-        match ProviderBuilder::new().connect_ipc(ipc).await {
-            Ok(provider) => {
-                // Try a simple call to ensure it's really ready
-                match provider.get_chain_id().await {
-                    Ok(_) => {
-                        tracing::info!("IPC socket at {} is ready", ipc_path);
-                        return Ok(());
-                    }
-                    Err(e) => {
-                        last_error = Some(format!("Connected but get_chain_id failed: {e}"));
-                    }
-                }
-            }
-            Err(e) => {
-                last_error = Some(format!("Connection failed: {e}"));
-            }
-        }
-
-        if i == 0 {
-            tracing::info!("Waiting for IPC socket at {} to be ready...", ipc_path);
-        } else if i % 5 == 0 {
-            tracing::info!(
-                "Still waiting for IPC socket at {} to be ready... ({}/{})",
-                ipc_path,
-                i,
-                max_retries
-            );
-        }
-
-        sleep(Duration::from_secs(1)).await;
-    }
-
-    Err(eyre::eyre!(
-        "IPC socket at {} did not become ready after {} seconds. Last error: {:?}",
-        ipc_path,
-        max_retries,
-        last_error
-    ))
->>>>>>> 21baa93c
 }