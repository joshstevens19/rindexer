--- conflicted
+++ resolved
@@ -1,4 +1,4 @@
-use std::{path::Path, str::FromStr, sync::Arc, time::Duration};
+use std::{path::Path, sync::Arc, time::Duration};
 
 use alloy::primitives::U64;
 use futures::future::try_join_all;
@@ -33,11 +33,7 @@
     },
     manifest::core::Manifest,
     provider::{JsonRpcCachedProvider, ProviderError},
-<<<<<<< HEAD
-    public_read_env_value, PostgresClient,
-=======
     PostgresClient,
->>>>>>> 5eb1283c
 };
 
 #[derive(thiserror::Error, Debug)]
@@ -306,11 +302,7 @@
     StartIndexingError,
 > {
     let event_progress_state = IndexingEventsProgressState::monitor(&registry.events).await;
-    let permits = public_read_env_value("CONTRACT_PERMITS").unwrap_or("100".to_string());
-    let permits = usize::from_str(&permits).unwrap_or(100);
-    let semaphore = Arc::new(Semaphore::new(permits));
-
-    info!("Configured {} permits for contract events.", permits);
+    let semaphore = Arc::new(Semaphore::new(100));
 
     // need this to keep track of dependency_events cross contracts and events
     // if you are doing advanced dependency events where other contracts depend on the processing of
