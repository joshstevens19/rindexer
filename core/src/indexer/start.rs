use std::{path::Path, sync::Arc, time::Duration};

use alloy::primitives::U64;
use futures::future::try_join_all;
use tokio::{
    join,
    sync::Semaphore,
    task::{JoinError, JoinHandle},
    time::{sleep, Instant},
};
use tracing::{error, info, warn};

use crate::{
    database::postgres::client::PostgresConnectionError,
    event::{
        callback_registry::{EventCallbackRegistry, TraceCallbackRegistry},
        config::{EventProcessingConfig, TraceProcessingConfig},
    },
    indexer::{
        dependency::ContractEventsDependenciesConfig,
        last_synced::{get_last_synced_block_number, SyncConfig},
        native_transfer::{
            native_transfer_block_consumer, native_transfer_block_fetch, EVENT_NAME,
            NATIVE_TRANSFER_CONTRACT_NAME,
        },
        process::{
            process_contracts_events_with_dependencies, process_event,
            ProcessContractsEventsWithDependenciesError, ProcessEventError,
        },
        progress::IndexingEventsProgressState,
        reorg::reorg_safe_distance_for_chain,
        ContractEventDependencies,
    },
    manifest::core::Manifest,
<<<<<<< HEAD
    provider::JsonRpcCachedProvider,
    reth::types::RethChannels,
=======
    provider::{JsonRpcCachedProvider, ProviderError},
>>>>>>> fa364a31
    PostgresClient,
};

#[derive(thiserror::Error, Debug)]
pub enum CombinedLogEventProcessingError {
    #[error("{0}")]
    DependencyError(#[from] ProcessContractsEventsWithDependenciesError),
    #[error("{0}")]
    NonBlockingError(#[from] ProcessEventError),
    #[error("{0}")]
    JoinError(#[from] JoinError),
}

#[derive(thiserror::Error, Debug)]
pub enum StartIndexingError {
    #[error("Could not run all index handlers join error: {0}")]
    CouldNotRunAllIndexHandlersJoin(#[from] JoinError),

    #[error("Could not run all index handlers {0}")]
    CouldNotRunAllIndexHandlers(#[from] ProcessEventError),

    #[error("{0}")]
    PostgresConnectionError(#[from] PostgresConnectionError),

    #[error("Could not get block number from provider: {0}")]
    GetBlockNumberError(#[from] ProviderError),

    #[error("Could not get chain id from provider: {0}")]
    GetChainIdError(ProviderError),

    #[error("Could not process event sequentially: {0}")]
    ProcessEventSequentiallyError(ProcessEventError),

    #[error("{0}")]
    CombinedError(#[from] CombinedLogEventProcessingError),

    #[error("The start block set for {0} is higher than the latest block: {1} - start block: {2}")]
    StartBlockIsHigherThanLatestBlockError(String, U64, U64),

    #[error("The end block set for {0} is higher than the latest block: {1} - end block: {2}")]
    EndBlockIsHigherThanLatestBlockError(String, U64, U64),

    #[error("Encountered unknown error: {0}")]
    UnknownError(String),
}

#[derive(Clone)]
pub struct ProcessedNetworkContract {
    pub id: String,
    pub processed_up_to: U64,
}

async fn get_start_end_block(
    provider: Arc<JsonRpcCachedProvider>,
    manifest_start_block: Option<U64>,
    manifest_end_block: Option<U64>,
    config: SyncConfig<'_>,
    event_name: &str,
    network: &str,
    reorg_safe_distance: bool,
) -> Result<(U64, U64, U64), StartIndexingError> {
    let latest_block = provider.get_block_number().await?;

    if let Some(start_block) = manifest_start_block {
        if start_block > latest_block {
            error!(
                "{} - start_block supplied in yaml - {} {} is higher then latest block number - {}",
                event_name, network, start_block, latest_block
            );
            return Err(StartIndexingError::StartBlockIsHigherThanLatestBlockError(
                event_name.to_string(),
                start_block,
                latest_block,
            ));
        }
    }

    if let Some(end_block) = manifest_end_block {
        if end_block > latest_block {
            error!(
                "{} - end_block supplied in yaml - {} {} is higher then latest block number - {}",
                event_name, network, end_block, latest_block
            );
            return Err(StartIndexingError::EndBlockIsHigherThanLatestBlockError(
                event_name.to_string(),
                end_block,
                latest_block,
            ));
        }
    }

    let last_known_start_block = if manifest_start_block.is_some() {
        let last_synced_block = get_last_synced_block_number(config).await;

        if let Some(value) = last_synced_block {
            let start_from = value + U64::from(1);
            info!(
                "{} Found last synced block number - {:?} rindexer will start up from {:?}",
                event_name, value, start_from
            );
            Some(start_from)
        } else {
            None
        }
    } else {
        None
    };

    let start_block =
        last_known_start_block.unwrap_or(manifest_start_block.unwrap_or(latest_block));
    let end_block = std::cmp::min(manifest_end_block.unwrap_or(latest_block), latest_block);

    info!("[{}] {} Starting block number - {}", network, event_name, start_block);

    if let Some(end_block) = manifest_end_block {
        if end_block > latest_block {
            error!("{} - end_block supplied in yaml - {} is higher then latest - {} - end_block now will be {}", event_name, end_block, latest_block, latest_block);
        }
    }

    let (end_block, indexing_distance_from_head) =
        calculate_safe_block_number(reorg_safe_distance, &provider, latest_block, end_block)
            .await?;

    Ok((start_block, end_block, indexing_distance_from_head))
}

pub async fn start_indexing_traces(
    manifest: &Manifest,
    project_path: &Path,
    database: Option<Arc<PostgresClient>>,
    trace_registry: Arc<TraceCallbackRegistry>,
) -> Result<Vec<JoinHandle<Result<(), ProcessEventError>>>, StartIndexingError> {
    let mut non_blocking_process_events = Vec::new();
    let trace_progress_state =
        IndexingEventsProgressState::monitor_traces(&trace_registry.events).await;

    for event in trace_registry.events.iter() {
        let stream_details = manifest
            .contracts
            .iter()
            .find(|c| c.name == event.contract_name)
            .and_then(|c| c.streams.as_ref());

        for network in event.trace_information.details.iter() {
            let sync_config = SyncConfig {
                project_path,
                database: &database,
                csv_details: &manifest.storage.csv,
                contract_csv_enabled: manifest.contract_csv_enabled(&event.contract_name),
                stream_details: &stream_details,
                indexer_name: &event.indexer_name,
                contract_name: &event.contract_name,
                event_name: &event.event_name,
                network: &network.network,
            };

            let (block_tx, mut block_rx) = tokio::sync::mpsc::channel(8192);
            let network_name = network.network.clone();
            let (start_block, end_block, indexing_distance_from_head) = get_start_end_block(
                network.cached_provider.clone(),
                network.start_block,
                network.end_block,
                sync_config,
                &event.info_log_name(),
                &network.network,
                event.trace_information.reorg_safe_distance,
            )
            .await?;

            let config = Arc::new(TraceProcessingConfig {
                id: event.id.to_string(),
                project_path: project_path.to_path_buf(),
                start_block,
                end_block,
                indexer_name: event.indexer_name.clone(),
                contract_name: NATIVE_TRANSFER_CONTRACT_NAME.to_string(),
                event_name: EVENT_NAME.to_string(),
                network: network_name.to_string(),
                progress: trace_progress_state.clone(),
                database: database.clone(),
                csv_details: None,
                registry: trace_registry.clone(),
                method: network.method,
                stream_last_synced_block_file_path: None,
            });

            let native_transfer_handle = tokio::spawn(native_transfer_block_fetch(
                network.cached_provider.clone(),
                block_tx,
                start_block,
                network.end_block,
                indexing_distance_from_head,
                network_name.clone(),
            ));

            non_blocking_process_events.push(native_transfer_handle);

            let provider = network.cached_provider.clone();
            let config = config.clone();
            let native_transfer_consumer_handle = tokio::spawn(async move {
                // TODO: It would be nice to make the concurrent requests dynamic based on provider
                // speeds and limits. For now we can just increase slowly on success, and reduce
                // concurrency on failure.
                let mut max_concurrent_requests: usize = 100;
                let mut buffer: Vec<U64> = Vec::with_capacity(max_concurrent_requests);

                loop {
                    let recv = block_rx.recv_many(&mut buffer, max_concurrent_requests).await;

                    if recv == 0 {
                        sleep(Duration::from_secs(1)).await;
                        continue;
                    }

                    let processed_block = native_transfer_block_consumer(
                        provider.clone(),
                        &buffer[..recv],
                        &network_name,
                        config.clone(),
                    )
                    .await;

                    // If this has an error we need to not and reconsume the blocks. We don't have
                    // to worry about double-publish because the failure point
                    // is on the provider call itself, which is before publish.
                    if let Err(e) = processed_block {
                        // On error, reset to original or half the search space.
                        max_concurrent_requests = std::cmp::max(100, max_concurrent_requests / 2);

                        warn!(
                            "Could not process '{}' block traces. Likely too early for {}..{}, Retrying: {}",
                            network_name,
                            &buffer.first().map(|n| n.as_limbs()[0]).unwrap_or_else(|| 0),
                            &buffer.last().map(|n| n.as_limbs()[0]).unwrap_or_else(|| 0),
                            e.to_string().chars().take(2000).collect::<String>(),
                        );
                        continue;
                    } else {
                        buffer.clear();
                        max_concurrent_requests = (max_concurrent_requests as f64 * 1.25) as usize;
                    };
                }
            });

            non_blocking_process_events.push(native_transfer_consumer_handle);
        }
    }

    Ok(non_blocking_process_events)
}

pub async fn start_indexing_contract_events(
    manifest: &Manifest,
    project_path: &Path,
    database: Option<Arc<PostgresClient>>,
    registry: Arc<EventCallbackRegistry>,
    dependencies: &[ContractEventDependencies],
    no_live_indexing_forced: bool,
    reth_channels: &RethChannels,
) -> Result<
    (
        Vec<JoinHandle<Result<(), ProcessEventError>>>,
        Vec<ProcessedNetworkContract>,
        Vec<(String, Arc<EventProcessingConfig>)>,
        Vec<ContractEventsDependenciesConfig>,
    ),
    StartIndexingError,
> {
    let event_progress_state = IndexingEventsProgressState::monitor(&registry.events).await;
    let semaphore = Arc::new(Semaphore::new(100));

    // need this to keep track of dependency_events cross contracts and events
    // if you are doing advanced dependency events where other contracts depend on the processing of
    // this contract you will need to apply the dependency after the processing of the other
    // contract to avoid ordering issues
    let mut apply_cross_contract_dependency_events_config_after_processing = Vec::new();
    let mut event_processing_configs: Vec<Arc<EventProcessingConfig>> = vec![];
    let mut non_blocking_process_events = Vec::new();
    let mut processed_network_contracts: Vec<ProcessedNetworkContract> = Vec::new();
    let mut dependency_event_processing_configs: Vec<ContractEventsDependenciesConfig> = Vec::new();

    for event in registry.events.iter() {
        let stream_details = manifest
            .contracts
            .iter()
            .find(|c| c.name == event.contract.name)
            .and_then(|c| c.streams.as_ref());

        for network_contract in event.contract.details.iter() {
            let config = SyncConfig {
                project_path,
                database: &database,
                csv_details: &manifest.storage.csv,
                contract_csv_enabled: manifest.contract_csv_enabled(&event.contract.name),
                stream_details: &stream_details,
                indexer_name: &event.indexer_name,
                contract_name: &event.contract.name,
                event_name: &event.event_name,
                network: &network_contract.network,
            };

            let (start_block, end_block, indexing_distance_from_head) = get_start_end_block(
                network_contract.cached_provider.clone(),
                network_contract.start_block,
                network_contract.end_block,
                config,
                &event.info_log_name(),
                &network_contract.network,
                event.contract.reorg_safe_distance,
            )
            .await?;

            // push status to the processed state
            processed_network_contracts.push(ProcessedNetworkContract {
                id: network_contract.id.clone(),
                processed_up_to: end_block,
            });

            let (reth_tx, is_reth_exex) = match reth_channels.get(&network_contract.network) {
                Some(tx) => (Some(tx.clone()), true),
                None => {
                    info!("No reth channel found for network: {}", network_contract.network);
                    (None, false)
                }
            };

            let event_processing_config = EventProcessingConfig {
                id: event.id.clone(),
                project_path: project_path.to_path_buf(),
                indexer_name: event.indexer_name.clone(),
                contract_name: event.contract.name.clone(),
                info_log_name: event.info_log_name(),
                topic_id: event.topic_id,
                event_name: event.event_name.clone(),
                network_contract: Arc::new(network_contract.clone()),
                start_block,
                end_block,
                semaphore: Arc::clone(&semaphore),
                registry: Arc::clone(&registry),
                progress: Arc::clone(&event_progress_state),
                database: database.clone(),
                csv_details: manifest.storage.csv.clone(),
                stream_last_synced_block_file_path: stream_details
                    .as_ref()
                    .map(|s| s.get_streams_last_synced_block_path()),
                live_indexing: if no_live_indexing_forced {
                    false
                } else {
                    network_contract.is_live_indexing()
                },
                index_event_in_order: event.index_event_in_order,
                indexing_distance_from_head,
                is_reth_exex,
            };

            let dependencies_status = ContractEventDependencies::dependencies_status(
                &event_processing_config.contract_name,
                &event_processing_config.event_name,
                dependencies,
            );

            if dependencies_status.has_dependency_in_other_contracts_multiple_times() {
                panic!("Multiple dependencies of the same event on different contracts not supported yet - please raise an issue if you need this feature");
            }

            if dependencies_status.has_dependencies() {
                let event_processing_config_arc = Arc::new(event_processing_config);
                event_processing_configs.push(Arc::clone(&event_processing_config_arc));

                if let Some(dependency_in_other_contract) =
                    dependencies_status.get_first_dependencies_in_other_contracts()
                {
                    apply_cross_contract_dependency_events_config_after_processing
                        .push((dependency_in_other_contract, event_processing_config_arc));

                    continue;
                }

                ContractEventsDependenciesConfig::add_to_event_or_new_entry(
                    &mut dependency_event_processing_configs,
                    event_processing_config_arc,
                    dependencies,
                );
            } else {
                let process_event =
                    tokio::spawn(process_event(event_processing_config, false, reth_tx));
                non_blocking_process_events.push(process_event);
            }
        }
    }

    Ok((
        non_blocking_process_events,
        processed_network_contracts,
        apply_cross_contract_dependency_events_config_after_processing,
        dependency_event_processing_configs,
    ))
}

pub async fn start_indexing(
    manifest: &Manifest,
    project_path: &Path,
    dependencies: &[ContractEventDependencies],
    no_live_indexing_forced: bool,
    registry: Arc<EventCallbackRegistry>,
    trace_registry: Arc<TraceCallbackRegistry>,
    reth_channels: &RethChannels,
) -> Result<Vec<ProcessedNetworkContract>, StartIndexingError> {
    let start = Instant::now();
    let database = initialize_database(manifest).await?;

    // any events which are non-blocking and can be fired in parallel
    let mut non_blocking_process_events = Vec::new();

    // Start the sub-indexers concurrently to ensure fast startup times
    let (trace_indexer_handles, contract_events_indexer) = join!(
        start_indexing_traces(manifest, project_path, database.clone(), trace_registry.clone()),
        start_indexing_contract_events(
            manifest,
            project_path,
            database.clone(),
            registry.clone(),
            dependencies,
            no_live_indexing_forced,
            reth_channels,
        )
    );

    let (
        non_blocking_contract_handles,
        processed_network_contracts,
        apply_cross_contract_dependency_events_config_after_processing,
        mut dependency_event_processing_configs,
    ) = contract_events_indexer?;

    non_blocking_process_events.extend(trace_indexer_handles?);
    non_blocking_process_events.extend(non_blocking_contract_handles);

    // apply dependency events config after processing to avoid ordering issues
    for apply in apply_cross_contract_dependency_events_config_after_processing {
        let (dependency_in_other_contract, event_processing_config) = apply;
        ContractEventsDependenciesConfig::add_to_event_or_panic(
            &dependency_in_other_contract,
            &mut dependency_event_processing_configs,
            event_processing_config,
        );
    }

    let exex_channels = reth_channels.clone();
    let dependency_handle: JoinHandle<Result<(), ProcessContractsEventsWithDependenciesError>> =
        tokio::spawn(process_contracts_events_with_dependencies(
            dependency_event_processing_configs,
            exex_channels,
        ));

    let mut handles: Vec<JoinHandle<Result<(), CombinedLogEventProcessingError>>> = Vec::new();

    handles.push(tokio::spawn(async {
        dependency_handle
            .await
            .map_err(CombinedLogEventProcessingError::from)
            .and_then(|res| res.map_err(CombinedLogEventProcessingError::from))
    }));

    for handle in non_blocking_process_events {
        handles.push(tokio::spawn(async {
            handle
                .await
                .map_err(CombinedLogEventProcessingError::from)
                .and_then(|res| res.map_err(CombinedLogEventProcessingError::from))
        }));
    }

    let results = try_join_all(handles).await?;

    for result in results {
        match result {
            Ok(()) => {}
            Err(e) => return Err(StartIndexingError::CombinedError(e)),
        }
    }

    let duration = start.elapsed();

    info!("Historical indexing complete - time taken: {:?}", duration);

    Ok(processed_network_contracts)
}

pub async fn initialize_database(
    manifest: &Manifest,
) -> Result<Option<Arc<PostgresClient>>, StartIndexingError> {
    if manifest.storage.postgres_enabled() {
        match PostgresClient::new().await {
            Ok(postgres) => Ok(Some(Arc::new(postgres))),
            Err(e) => {
                error!("Error connecting to Postgres: {:?}", e);
                Err(StartIndexingError::PostgresConnectionError(e))
            }
        }
    } else {
        Ok(None)
    }
}

pub async fn calculate_safe_block_number(
    reorg_safe_distance: bool,
    provider: &Arc<JsonRpcCachedProvider>,
    latest_block: U64,
    mut end_block: U64,
) -> Result<(U64, U64), StartIndexingError> {
    let mut indexing_distance_from_head = U64::ZERO;
    if reorg_safe_distance {
        let chain_id =
            provider.get_chain_id().await.map_err(StartIndexingError::GetChainIdError)?;
        let reorg_safe_distance = reorg_safe_distance_for_chain(&chain_id);
        let safe_block_number = latest_block - reorg_safe_distance;
        if end_block > safe_block_number {
            end_block = safe_block_number;
        }
        indexing_distance_from_head = reorg_safe_distance;
    }
    Ok((end_block, indexing_distance_from_head))
}<|MERGE_RESOLUTION|>--- conflicted
+++ resolved
@@ -32,12 +32,8 @@
         ContractEventDependencies,
     },
     manifest::core::Manifest,
-<<<<<<< HEAD
-    provider::JsonRpcCachedProvider,
+    provider::{JsonRpcCachedProvider, ProviderError},
     reth::types::RethChannels,
-=======
-    provider::{JsonRpcCachedProvider, ProviderError},
->>>>>>> fa364a31
     PostgresClient,
 };
 
