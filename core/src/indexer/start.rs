--- conflicted
+++ resolved
@@ -32,11 +32,8 @@
         ContractEventDependencies,
     },
     manifest::core::Manifest,
-<<<<<<< HEAD
+    provider::JsonRpcCachedProvider,
     reth::types::RethChannels,
-=======
-    provider::JsonRpcCachedProvider,
->>>>>>> f02bd6cc
     PostgresClient,
 };
 
@@ -296,14 +293,7 @@
     registry: Arc<EventCallbackRegistry>,
     dependencies: &[ContractEventDependencies],
     no_live_indexing_forced: bool,
-<<<<<<< HEAD
-    registry: Arc<EventCallbackRegistry>,
     reth_channels: &RethChannels,
-) -> Result<Vec<ProcessedNetworkContract>, StartIndexingError> {
-    let start = Instant::now();
-
-    let database = initialize_database(manifest).await?;
-=======
 ) -> Result<
     (
         Vec<JoinHandle<Result<(), ProcessEventError>>>,
@@ -313,7 +303,6 @@
     ),
     StartIndexingError,
 > {
->>>>>>> f02bd6cc
     let event_progress_state = IndexingEventsProgressState::monitor(&registry.events).await;
     let semaphore = Arc::new(Semaphore::new(100));
 
@@ -452,6 +441,7 @@
     no_live_indexing_forced: bool,
     registry: Arc<EventCallbackRegistry>,
     trace_registry: Arc<TraceCallbackRegistry>,
+    reth_channels: &RethChannels,
 ) -> Result<Vec<ProcessedNetworkContract>, StartIndexingError> {
     let start = Instant::now();
     let database = initialize_database(manifest).await?;
@@ -469,6 +459,7 @@
             registry.clone(),
             dependencies,
             no_live_indexing_forced,
+            reth_channels,
         )
     );
 
