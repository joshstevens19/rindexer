--- conflicted
+++ resolved
@@ -646,7 +646,6 @@
     }
 }
 
-<<<<<<< HEAD
 pub async fn initialize_clickhouse(
     manifest: &Manifest,
 ) -> Result<Option<Arc<ClickhouseClient>>, StartIndexingError> {
@@ -663,10 +662,7 @@
     }
 }
 
-pub async fn calculate_safe_block_number(
-=======
 pub fn calculate_safe_block_number(
->>>>>>> 341d8a0f
     reorg_safe_distance: bool,
     provider: &Arc<JsonRpcCachedProvider>,
     latest_block: U64,
