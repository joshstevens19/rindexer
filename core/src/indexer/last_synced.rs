use std::{path::Path, sync::Arc};

use ethers::prelude::U64;
use rust_decimal::Decimal;
use tokio::{
    fs,
    fs::File,
    io::{AsyncBufReadExt, AsyncWriteExt, BufReader},
};
use tracing::error;

use crate::{
<<<<<<< HEAD
    event::config::{EventProcessingConfig, TraceProcessingConfig},
    helpers::{camel_to_snake, get_full_path},
=======
    database::postgres::generate::{
        generate_indexer_contract_schema_name, generate_internal_event_table_name,
    },
    event::config::EventProcessingConfig,
    helpers::get_full_path,
>>>>>>> c019f86e
    manifest::{storage::CsvDetails, stream::StreamsConfig},
    EthereumSqlTypeWrapper, PostgresClient,
};

async fn get_last_synced_block_number_file(
    full_path: &Path,
    contract_name: &str,
    network: &str,
    event_name: &str,
) -> Result<Option<U64>, UpdateLastSyncedBlockNumberFile> {
    let file_path =
        build_last_synced_block_number_file(full_path, contract_name, network, event_name);

    let path = Path::new(&file_path);

    if !path.exists() {
        return Ok(None);
    }

    let file = File::open(path).await?;
    let mut reader = BufReader::new(file);
    let mut line = String::new();

    if reader.read_line(&mut line).await? > 0 {
        let value = line.trim();
        let parse = U64::from_dec_str(value);
        return match parse {
            Ok(value) => Ok(Some(value)),
            Err(e) => {
                Err(UpdateLastSyncedBlockNumberFile::ParseError(value.to_string(), e.to_string()))
            }
        };
    }

    Ok(None)
}

fn build_last_synced_block_number_file(
    full_path: &Path,
    contract_name: &str,
    network: &str,
    event_name: &str,
) -> String {
    let path = full_path.join(contract_name).join("last-synced-blocks").join(format!(
        "{}-{}-{}.txt",
        contract_name.to_lowercase(),
        network.to_lowercase(),
        event_name.to_lowercase()
    ));

    path.to_string_lossy().into_owned()
}

pub struct SyncConfig<'a> {
    pub project_path: &'a Path,
    pub database: &'a Option<Arc<PostgresClient>>,
    pub csv_details: &'a Option<CsvDetails>,
    pub stream_details: &'a Option<&'a StreamsConfig>,
    pub contract_csv_enabled: bool,
    pub indexer_name: &'a str,
    pub contract_name: &'a str,
    pub event_name: &'a str,
    pub network: &'a str,
}

pub async fn get_last_synced_block_number(config: SyncConfig<'_>) -> Option<U64> {
    // Check CSV file for last seen block as no database enabled
    if config.database.is_none() && config.contract_csv_enabled {
        if let Some(csv_details) = config.csv_details {
            return if let Ok(result) = get_last_synced_block_number_file(
                &get_full_path(config.project_path, &csv_details.path).unwrap_or_else(|_| {
                    panic!("failed to get full path {}", config.project_path.display())
                }),
                config.contract_name,
                config.network,
                config.event_name,
            )
            .await
            {
                if let Some(value) = result {
                    if value.is_zero() {
                        return None;
                    }
                }

                result
            } else {
                error!("Error fetching last synced block from CSV");
                None
            }
        }
    }

    // Then check streams if no csv or database to find out last synced block
    if config.database.is_none() && !config.contract_csv_enabled && config.stream_details.is_some()
    {
        let stream_details = config.stream_details.as_ref().unwrap();

        // create the path if it does not exist
        stream_details
            .create_full_streams_last_synced_block_path(config.project_path, config.contract_name)
            .await;

        return if let Ok(result) = get_last_synced_block_number_file(
            &config
                .project_path
                .join(stream_details.get_streams_last_synced_block_path())
                .canonicalize()
                .expect("Failed to canonicalize path"),
            config.contract_name,
            config.network,
            config.event_name,
        )
        .await
        {
            if let Some(value) = result {
                if value.is_zero() {
                    return None;
                }
            }

            result
        } else {
            error!("Error fetching last synced block from stream");
            None
        }
    }

    // Query database for last synced block
    if let Some(database) = config.database {
        let schema =
            generate_indexer_contract_schema_name(config.indexer_name, config.contract_name);
        let table_name = generate_internal_event_table_name(&schema, config.event_name);
        let query = format!(
            "SELECT last_synced_block FROM rindexer_internal.{} WHERE network = $1",
            table_name
        );

        match database.query_one(&query, &[&config.network]).await {
            Ok(row) => {
                let result: Decimal = row.get("last_synced_block");
                let parsed = U64::from_dec_str(&result.to_string())
                    .expect("Failed to parse last_synced_block");
                if parsed.is_zero() {
                    None
                } else {
                    Some(parsed)
                }
            }
            Err(e) => {
                error!("Error fetching last synced block: {:?}", e);
                None
            }
        }
    } else {
        None
    }
}

#[derive(thiserror::Error, Debug)]
pub enum UpdateLastSyncedBlockNumberFile {
    #[error("File IO error: {0}")]
    FileIo(#[from] std::io::Error),

    #[error("Failed to parse block number: {0} err: {0}")]
    ParseError(String, String),
}

async fn update_last_synced_block_number_for_file(
    contract_name: &str,
    network: &str,
    event_name: &str,
    full_path: &Path,
    to_block: U64,
) -> Result<(), UpdateLastSyncedBlockNumberFile> {
    let file_path =
        build_last_synced_block_number_file(full_path, contract_name, network, event_name);

    let last_block =
        get_last_synced_block_number_file(full_path, contract_name, network, event_name).await?;

    let to_block_higher_then_last_block =
        if let Some(last_block_value) = last_block { to_block > last_block_value } else { true };

    if last_block.is_none() || to_block_higher_then_last_block {
        let temp_file_path = format!("{}.tmp", file_path);

        let mut file = File::create(&temp_file_path).await?;
        file.write_all(to_block.to_string().as_bytes()).await?;
        file.sync_all().await?;

        fs::rename(temp_file_path, file_path).await?;
    }

    Ok(())
}

pub fn update_progress_and_last_synced_task(
    config: Arc<EventProcessingConfig>,
    to_block: U64,
    on_complete: impl FnOnce() + Send + 'static,
) {
    tokio::spawn(async move {
        let update_last_synced_block_result = config
            .progress
            .lock()
            .await
            .update_last_synced_block(&config.network_contract.id, to_block);

        if let Err(e) = update_last_synced_block_result {
            error!("Error updating last synced block: {:?}", e);
        }

        if let Some(database) = &config.database {
            let schema =
                generate_indexer_contract_schema_name(&config.indexer_name, &config.contract_name);
            let table_name = generate_internal_event_table_name(&schema, &config.event_name);
            let query = format!(
                "UPDATE rindexer_internal.{} SET last_synced_block = $1 WHERE network = $2 AND $1 > last_synced_block",
                table_name
            );
            let result = database
                .execute(
                    &query,
                    &[&EthereumSqlTypeWrapper::U64(to_block), &config.network_contract.network],
                )
                .await;

            if let Err(e) = result {
                error!("Error updating last synced block: {:?}", e);
            }
        } else if let Some(csv_details) = &config.csv_details {
            if let Err(e) = update_last_synced_block_number_for_file(
                &config.contract_name,
                &config.network_contract.network,
                &config.event_name,
                &get_full_path(&config.project_path, &csv_details.path).unwrap_or_else(|_| {
                    panic!("failed to get full path {}", config.project_path.display())
                }),
                to_block,
            )
            .await
            {
                error!(
                    "Error updating last synced block to CSV - path - {} error - {:?}",
                    csv_details.path, e
                );
            }
        } else if let Some(stream_last_synced_block_file_path) =
            &config.stream_last_synced_block_file_path
        {
            if let Err(e) = update_last_synced_block_number_for_file(
                &config.contract_name,
                &config.network_contract.network,
                &config.event_name,
                &config
                    .project_path
                    .join(stream_last_synced_block_file_path)
                    .canonicalize()
                    .expect("Failed to canonicalize path"),
                to_block,
            )
            .await
            {
                error!(
                    "Error updating last synced block to stream - path - {} error - {:?}",
                    stream_last_synced_block_file_path, e
                );
            }
        }

        on_complete();
    });
}

pub fn evm_trace_update_progress_and_last_synced_task(
    config: Arc<TraceProcessingConfig>,
    to_block: U64,
    on_complete: impl FnOnce() + Send + 'static,
) {
    tokio::spawn(async move {
        // TODO: Progress
        //
        // let update_last_synced_block_result = config
        //     .progress
        //     .lock()
        //     .await
        //     .update_last_synced_block(&config.id, to_block);
        //
        // if let Err(e) = update_last_synced_block_result {
        //     error!("Error updating last synced block: {:?}", e);
        // }

        if let Some(database) = &config.database {
            let result = database
                .execute(
                    &format!(
                        "UPDATE rindexer_internal.{}_{}_{} SET last_synced_block = $1 WHERE network = $2 AND $1 > last_synced_block",
                        camel_to_snake(&config.indexer_name),
                        camel_to_snake(&config.contract_name),
                        camel_to_snake(&config.event_name)
                    ),
                    &[
                        &EthereumSqlTypeWrapper::U64(to_block),
                        &config.network,
                    ],
                )
                .await;

            if let Err(e) = result {
                error!("Error updating last synced block: {:?}", e);
            }
        } else if let Some(csv_details) = &config.csv_details {
            if let Err(e) = update_last_synced_block_number_for_file(
                &config.contract_name,
                &config.network,
                &config.event_name,
                &get_full_path(&config.project_path, &csv_details.path).unwrap_or_else(|_| {
                    panic!("failed to get full path {}", config.project_path.display())
                }),
                to_block,
            )
            .await
            {
                error!(
                    "Error updating last synced block to CSV - path - {} error - {:?}",
                    csv_details.path, e
                );
            }
        } else if let Some(stream_last_synced_block_file_path) =
            &config.stream_last_synced_block_file_path
        {
            if let Err(e) = update_last_synced_block_number_for_file(
                &config.contract_name,
                &config.network,
                &config.event_name,
                &config
                    .project_path
                    .join(stream_last_synced_block_file_path)
                    .canonicalize()
                    .expect("Failed to canonicalize path"),
                to_block,
            )
            .await
            {
                error!(
                    "Error updating last synced block to stream - path - {} error - {:?}",
                    stream_last_synced_block_file_path, e
                );
            }
        }

        on_complete();
    });
}<|MERGE_RESOLUTION|>--- conflicted
+++ resolved
@@ -10,16 +10,11 @@
 use tracing::error;
 
 use crate::{
-<<<<<<< HEAD
-    event::config::{EventProcessingConfig, TraceProcessingConfig},
-    helpers::{camel_to_snake, get_full_path},
-=======
     database::postgres::generate::{
         generate_indexer_contract_schema_name, generate_internal_event_table_name,
     },
-    event::config::EventProcessingConfig,
-    helpers::get_full_path,
->>>>>>> c019f86e
+    event::config::{EventProcessingConfig, TraceProcessingConfig},
+    helpers::{get_full_path},
     manifest::{storage::CsvDetails, stream::StreamsConfig},
     EthereumSqlTypeWrapper, PostgresClient,
 };
@@ -314,19 +309,15 @@
         // }
 
         if let Some(database) = &config.database {
+            let schema =
+                generate_indexer_contract_schema_name(&config.indexer_name, &config.contract_name);
+            let table_name = generate_internal_event_table_name(&schema, &config.event_name);
+            let query = format!(
+                "UPDATE rindexer_internal.{} SET last_synced_block = $1 WHERE network = $2 AND $1 > last_synced_block",
+                table_name
+            );
             let result = database
-                .execute(
-                    &format!(
-                        "UPDATE rindexer_internal.{}_{}_{} SET last_synced_block = $1 WHERE network = $2 AND $1 > last_synced_block",
-                        camel_to_snake(&config.indexer_name),
-                        camel_to_snake(&config.contract_name),
-                        camel_to_snake(&config.event_name)
-                    ),
-                    &[
-                        &EthereumSqlTypeWrapper::U64(to_block),
-                        &config.network,
-                    ],
-                )
+                .execute(&query, &[&EthereumSqlTypeWrapper::U64(to_block), &config.network])
                 .await;
 
             if let Err(e) = result {
