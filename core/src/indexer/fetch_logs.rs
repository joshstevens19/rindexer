--- conflicted
+++ resolved
@@ -53,9 +53,8 @@
                 &max_block_range_limitation,
             ));
             warn!(
-                "{}::{} - {} - max block range limitation of {} blocks applied - block range indexing will be slower then RPC providers supplying the optimal ranges - https://rindexer.xyz/docs/references/rpc-node-providers#rpc-node-providers",
+                "{} - {} - max block range limitation of {} blocks applied - block range indexing will be slower then RPC providers supplying the optimal ranges - https://rindexer.xyz/docs/references/rpc-node-providers#rpc-node-providers",
                 config.info_log_name,
-                config.network_contract.network,
                 IndexingEventProgressStatus::Syncing.log(),
                 max_block_range_limitation.unwrap()
             );
@@ -82,10 +81,9 @@
 
                     // slow indexing warn user
                     if let Some(range) = max_block_range_limitation {
-                        debug!(
-                            "{}::{} - RPC PROVIDER IS SLOW - Slow indexing mode enabled, max block range limitation: {} blocks - we advise using a faster provider who can predict the next block ranges.",
+                        warn!(
+                            "{} - RPC PROVIDER IS SLOW - Slow indexing mode enabled, max block range limitation: {} blocks - we advise using a faster provider who can predict the next block ranges.",
                             &config.info_log_name,
-                            &config.network_contract.network,
                             range
                         );
                     }
@@ -224,8 +222,8 @@
 
             if logs_empty {
                 info!(
-                    "{}::{} - No events found between blocks {} - {}",
-                    info_log_name, network, from_block, to_block
+                    "{} - No events found between blocks {} - {} - network: {}",
+                    info_log_name, from_block, to_block, network
                 );
                 let next_from_block = to_block + U64::from(1);
                 return if next_from_block > snapshot_to_block {
@@ -315,9 +313,9 @@
 
             // Handle deserialization, networking, and other non-rpc related errors.
             error!(
-                "{}::{} - {} - Unexpected error fetching logs in historic range {} - {}. Retry fetching {} - {}: {:?}",
+                "[{}] - {} - {} - Unexpected error fetching logs in range {} - {}. Retry fetching {} - {}: {:?}",
+                network,
                 info_log_name,
-                network,
                 IndexingEventProgressStatus::Syncing.log(),
                 from_block,
                 to_block,
@@ -326,11 +324,7 @@
                 err
             );
 
-            // TODO: Identify why this was here. Right now this will simply cause the whole
-            //       historical indexing process to exit and kick into live, which isn't what we
-            //       want. We want to bypass and retry errors.
-            //
-            // let _ = tx.send(Err(Box::new(err)));
+            let _ = tx.send(Err(Box::new(err)));
 
             return Some(ProcessHistoricLogsStreamResult {
                 next: current_filter.set_from_block(from_block).set_to_block(halved_to_block),
@@ -470,47 +464,6 @@
                                             let logs_empty = logs.is_empty();
                                             let last_log = logs.last().cloned();
 
-<<<<<<< HEAD
-                                            if let Err(err) = tx.send(Ok(FetchLogsResult {
-                                                logs,
-                                                from_block,
-                                                to_block,
-                                            })) {
-                                                error!(
-                                                        "{}::{} - {} - Failed to send logs to stream consumer. Err: {}",
-                                                        info_log_name,
-                                                        network,
-                                                        IndexingEventProgressStatus::Live.log(),
-                                                        err
-                                                    );
-                                                drop(permit);
-                                                break;
-                                            }
-
-                                            if logs_empty {
-                                                current_filter = current_filter
-                                                    .set_from_block(to_block + U64::from(1));
-                                                debug!(
-                                                    "{}::{} - {} - No events found between blocks {} - {}",
-                                                    info_log_name,
-                                                    network,
-                                                    IndexingEventProgressStatus::Live.log(),
-                                                    from_block,
-                                                    to_block
-                                                );
-                                            } else if let Some(last_log) = last_log {
-                                                if let Some(last_log_block_number) =
-                                                    last_log.block_number
-                                                {
-                                                    current_filter = current_filter.set_from_block(
-                                                        U64::from(last_log_block_number + 1),
-                                                    );
-                                                } else {
-                                                    error!("Failed to get last log block number the provider returned null (should never happen) - try again in 200ms");
-                                                }
-                                            }
-
-=======
                                             if tx
                                                 .send(Ok(FetchLogsResult {
                                                     logs,
@@ -551,7 +504,6 @@
                                                 }
                                             }
 
->>>>>>> 5eb1283c
                                             log_response_to_large_to_block = None;
 
                                             drop(permit);
@@ -578,15 +530,9 @@
                                                     halved_block_number(to_block, from_block);
 
                                                 error!(
-<<<<<<< HEAD
-                                                    "{}::{} - {} - Unexpected error fetching live logs in range {} - {}. Retry fetching {} - {}: {:?}",
-                                                    info_log_name,
-                                                    network,
-=======
                                                     "[{}] - {} - {} - Unexpected error fetching logs in range {} - {}. Retry fetching {} - {}: {:?}",
                                                     network,
                                                     info_log_name,
->>>>>>> 5eb1283c
                                                     IndexingEventProgressStatus::Live.log(),
                                                     from_block,
                                                     to_block,
