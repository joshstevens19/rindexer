--- conflicted
+++ resolved
@@ -68,7 +68,6 @@
                 IndexingEventProgressStatus::Syncing.log(),
                 max_block_range_limitation.unwrap()
             );
-<<<<<<< HEAD
             }
             while current_filter.get_from_block() <= snapshot_to_block {
                 let semaphore_client = Arc::clone(&config.semaphore);
@@ -76,7 +75,6 @@
 
                 match permit {
                     Ok(permit) => {
-                        info!("Fetching historic logs stream");
                         let result = fetch_historic_logs_stream(
                             &config.network_contract.cached_provider,
                             &tx,
@@ -85,28 +83,9 @@
                             max_block_range_limitation,
                             snapshot_to_block,
                             &config.info_log_name,
+                            &config.network_contract.network,
                         )
                         .await;
-=======
-        }
-        while current_filter.get_from_block() <= snapshot_to_block {
-            let semaphore_client = Arc::clone(&config.semaphore);
-            let permit = semaphore_client.acquire_owned().await;
-
-            match permit {
-                Ok(permit) => {
-                    let result = fetch_historic_logs_stream(
-                        &config.network_contract.cached_provider,
-                        &tx,
-                        &config.topic_id,
-                        current_filter.clone(),
-                        max_block_range_limitation,
-                        snapshot_to_block,
-                        &config.info_log_name,
-                        &config.network_contract.network,
-                    )
-                    .await;
->>>>>>> f02bd6cc
 
                         drop(permit);
 
@@ -138,7 +117,6 @@
                 }
             }
 
-<<<<<<< HEAD
             info!(
                 "{} - {} - Finished indexing historic events",
                 &config.info_log_name,
@@ -150,6 +128,7 @@
                 live_indexing_stream(
                     &config.network_contract.cached_provider,
                     &tx,
+                    snapshot_to_block,
                     &contract_address,
                     &config.topic_id,
                     &config.indexing_distance_from_head,
@@ -157,33 +136,10 @@
                     &config.info_log_name,
                     &config.semaphore,
                     config.network_contract.disable_logs_bloom_checks,
+                    &config.network_contract.network,
                 )
                 .await;
             }
-=======
-        info!(
-            "{} - {} - Finished indexing historic events",
-            &config.info_log_name,
-            IndexingEventProgressStatus::Completed.log()
-        );
-
-        // Live indexing mode
-        if config.live_indexing && !force_no_live_indexing {
-            live_indexing_stream(
-                &config.network_contract.cached_provider,
-                &tx,
-                snapshot_to_block,
-                &contract_address,
-                &config.topic_id,
-                &config.indexing_distance_from_head,
-                current_filter,
-                &config.info_log_name,
-                &config.semaphore,
-                config.network_contract.disable_logs_bloom_checks,
-                &config.network_contract.network,
-            )
-            .await;
->>>>>>> f02bd6cc
         }
     });
 
