use std::{cmp, collections::VecDeque, ops::RangeInclusive, sync::Arc, time::Duration};

use alloy::consensus::Transaction;
use alloy::transports::{RpcError, TransportErrorKind};
use alloy::{
    primitives::{Address, Bytes, U256, U64},
    rpc::types::trace::parity::{Action, LocalizedTransactionTrace},
};
use futures::future::try_join_all;
use serde::Serialize;
use tokio::{sync::mpsc, time::sleep};
use tracing::{debug, error, info, warn};

use crate::is_running;
use crate::provider::RECOMMENDED_RPC_CHUNK_SIZE;
use crate::{
    event::{
        callback_registry::{TraceResult, TxInformation},
        config::TraceProcessingConfig,
    },
    indexer::{
        last_synced::evm_trace_update_progress_and_last_synced_task,
        process::ProcessEventError,
        reorg::handle_chain_notification,
        task_tracker::{indexing_event_processed, indexing_event_processing},
    },
    manifest::native_transfer::TraceProcessingMethod,
    provider::{JsonRpcCachedProvider, ProviderError},
};

/// An imaginary contract name to ensure native transfer "debug trace" indexing is compatible
/// with the streams and sinks to which rindexer writes.
pub const NATIVE_TRANSFER_CONTRACT_NAME: &str = "EvmTraces";

/// An imaginary contract name to ensure native transfer "debug trace" indexing is compatible
/// with the streams and sinks to which rindexer writes.
pub const EVENT_NAME: &str = "NativeTransfer";

/// Invent an ABI to mimic an ERC20 Transfer.
///
/// This will allow indexer consumers, which will typically be configured to consume contract events
/// to simply ingest an ERC20 compatible event for the native tokens.
///
/// In order to reduce name conflicts we will call the Transfer event `NativeTransfer`.
pub const NATIVE_TRANSFER_ABI: &str = r#"[{
    "anonymous": false,
    "inputs": [
        {
            "indexed": true,
            "name": "from",
            "type": "address"
        },
        {
            "indexed": true,
            "name": "to",
            "type": "address"
        },
        {
            "indexed": false,
            "name": "value",
            "type": "uint256"
        }
    ],
    "name": "NativeTransfer",
    "type": "event"
}]"#;

/// Refer to [`NATIVE_TRANSFER_ABI`] as an imaginary associated ABI for this Native Transfer
/// "event" struct.
#[derive(Debug, Clone, Serialize)]
pub struct NativeTransfer {
    pub from: Address,
    pub to: Address,
    pub value: U256,
    pub transaction_information: TxInformation,
}

/// Push a range of blocks to the back-pressured channel and block producer when full.
async fn push_range(block_tx: &mpsc::Sender<U64>, last: U64, latest: U64) {
    let range: RangeInclusive<u64> =
        last.try_into().expect("U64 fits u64")..=latest.try_into().expect("U64 fits u64");
    let mut range = range.collect::<VecDeque<_>>();

    while let Some(block) = range.pop_front() {
        if let Err(e) = block_tx.send(U64::from(block)).await {
            if block_tx.is_closed() {
                // Log error if not shutting down
                if is_running() {
                    error!("Failed to send block via channel: {}", e.to_string());
                }
                break;
            }

            error!("Failed to send block via channel. Re-queuing: {}", e.to_string());
            range.push_front(block);
        }
    }
}

/// Block publisher.
///
/// This is a long-running process designed to accept a [`Sender`] handle and publish blocks
/// in an efficient manner which respects the user defined manifest block ranges.
///
/// This process respects channel backpressure and will only complete once the `end_block` is
/// reached.
pub async fn native_transfer_block_fetch(
    publisher: Arc<JsonRpcCachedProvider>,
    block_tx: mpsc::Sender<U64>,
    start_block: U64,
    end_block: Option<U64>,
    indexing_distance_from_head: U64,
    network: String,
) -> Result<(), ProcessEventError> {
    let mut last_seen_block = start_block;

    let chain_state_notification = publisher.get_chain_state_notification();

    // Spawn a separate task to handle notifications
    if let Some(notifications) = chain_state_notification {
        // Subscribe to notifications for this network
        let network_clone = network.clone();
        let mut notifications_clone = notifications.subscribe();
        tokio::spawn(async move {
            while let Ok(notification) = notifications_clone.recv().await {
                handle_chain_notification(notification, "NativeTransfer", &network_clone);
            }
        });
    }

    loop {
<<<<<<< HEAD
        if !is_running() {
            info!("Exiting native transfer indexing block processor!");
            break Ok(());
        }
=======
        // Regular polling with delay
        sleep(Duration::from_millis(200)).await;
>>>>>>> 6fb80b80

        let latest_block = publisher.get_latest_block().await;

        match latest_block {
            Ok(Some(latest_block)) => {
                let block = U64::from(latest_block.header.number);

                // Always trim back to the safe indexing threshold (which is zero if disabled)
                let block = block - indexing_distance_from_head;

                if block > last_seen_block {
                    let to_block = end_block.map(|end| block.min(end)).unwrap_or(block);
                    let from_block = block.min(last_seen_block + U64::from(1));

                    debug!("Pushing trace blocks {} - {}", from_block, to_block);

                    push_range(&block_tx, from_block, to_block).await;
                    last_seen_block = to_block;
                }

                if end_block.is_some() && block > end_block.expect("must have block") {
                    info!("Finished HISTORICAL INDEXING for {} NativeEvmTraces. No more blocks to push.", network);
                    debug!("Dropping {} 'NativeEvmTraces' block Sender handle", network);
                    drop(block_tx);
                    return Ok(());
                }
            }
            Ok(None) => {}
            Err(e) => {
                error!("Error fetching '{}' blocks: {}", network, e.to_string());
                sleep(Duration::from_secs(1)).await;
            }
        }
    }
}

pub async fn native_transfer_block_processor(
    network_name: String,
    provider: Arc<JsonRpcCachedProvider>,
    config: Arc<TraceProcessingConfig>,
    mut block_rx: mpsc::Receiver<U64>,
) -> Result<(), ProcessEventError> {
    let is_rcp_batchable = config.method == TraceProcessingMethod::EthGetBlockByNumber;

    // Set the concurrency used to make requests based on the method.
    //
    // Currently, `eth_getBlockByNumber` is a single JSON-RPC batch, and others are individual
    // network calls so can be treated differently.
    let (initial_concurrent_requests, limit_concurrent_requests) = if is_rcp_batchable {
        (RECOMMENDED_RPC_CHUNK_SIZE / 2, RECOMMENDED_RPC_CHUNK_SIZE * 2)
    } else {
        (5, 100)
    };

    let mut concurrent_requests: usize = initial_concurrent_requests;
    let mut buffer: Vec<U64> = Vec::with_capacity(limit_concurrent_requests);

    loop {
        if !is_running() {
            info!("Exiting native transfer indexing block processor!");
            break Ok(());
        }

        // Fetch more only if buffer was processed ok last time and cleared.
        let recv = if buffer.is_empty() {
            block_rx.recv_many(&mut buffer, concurrent_requests).await
        } else {
            buffer.len()
        };

        if recv == 0 {
            sleep(Duration::from_secs(1)).await;
            continue;
        }

        let processed_block = native_transfer_block_consumer(
            provider.clone(),
            &buffer[..recv],
            &network_name,
            &config,
        )
        .await;

        // If this has an error, we need to not and reconsume the blocks. We don't have
        // to worry about double-publish because the failure point is on the provider
        // call itself, which is before publish.
        if let Err(e) = processed_block {
            // On error, drop the block query range. We want a slow increase in concurrency and a
            // relatively aggressive backoff.
            concurrent_requests = cmp::max(1, (concurrent_requests as f64 * 0.8) as usize);

            let is_rate_limit_error = matches!(&e, ProcessEventError::ProviderCallError(
                ProviderError::RequestFailed(
                    RpcError::Transport(
                        TransportErrorKind::HttpError(http_err)
                    )
                )) if http_err.status == 429
            );

            if is_rate_limit_error {
                warn!(
                    "Rate-limited 429 '{}' block requests. Retrying in 2s: {}",
                    network_name,
                    e.to_string(),
                );
                sleep(Duration::from_secs(2)).await;
                continue;
            } else {
                warn!(
                    "Could not process '{}' block requests for {}..{}, Retrying in 500ms: {}",
                    network_name,
                    &buffer.first().map(|n| n.as_limbs()[0]).unwrap_or_else(|| 0),
                    &buffer.last().map(|n| n.as_limbs()[0]).unwrap_or_else(|| 0),
                    e.to_string(),
                );
            }

            sleep(Duration::from_secs(1)).await;
            continue;
        } else {
            buffer.clear();

            // A random chance of increasing the request count helps us not overload
            // the ratelimit too rapidly across multi-network trace indexing and have a
            // slow ramp-up time (if rpc batching isn't available)
            if rand::random_bool(0.1) {
                concurrent_requests =
                    ((concurrent_requests * 20) / 10).min(limit_concurrent_requests);
            }

            sleep(Duration::from_millis(50)).await;
        };
    }
}

async fn provider_trace_call(
    provider: Arc<JsonRpcCachedProvider>,
    config: &TraceProcessingConfig,
    block: U64,
) -> Result<Vec<LocalizedTransactionTrace>, ProviderError> {
    match config.method {
        TraceProcessingMethod::TraceBlock => provider.trace_block(block).await,
        TraceProcessingMethod::DebugTraceBlockByNumber => {
            provider.debug_trace_block_by_number(block).await
        }
        _ => unimplemented!("Unsupported trace method"),
    }
}

/// Index native transfers via batched rpc block call method
pub async fn native_transfer_block_consumer(
    provider: Arc<JsonRpcCachedProvider>,
    block_numbers: &[U64],
    network_name: &str,
    config: &Arc<TraceProcessingConfig>,
) -> Result<(), ProcessEventError> {
    let blocks = provider.get_block_by_number_batch(block_numbers, true).await?;
    let (from_block, to_block) = block_numbers
        .iter()
        .fold((U64::MAX, U64::ZERO), |(min, max), &num| (cmp::min(min, num), cmp::max(max, num)));

    let native_transfers = blocks
        .into_iter()
        .flat_map(|b| {
            b.transactions.clone().into_transactions().map(move |tx| (b.header.timestamp, tx))
        })
        .filter_map(|(ts, tx)| {
            let is_empty_input = tx.input().is_empty();
            let is_value_zero = tx.value().is_zero();
            let has_to_address = tx.to().is_some();

            if has_to_address && is_empty_input && !is_value_zero {
                let to = tx.to().unwrap();
                Some(TraceResult::new_native_transfer(
                    tx,
                    ts,
                    to,
                    network_name,
                    from_block,
                    to_block,
                ))
            } else {
                None
            }
        })
        .collect::<Vec<_>>();

    // Important that we call this for every event even if there are no logs.
    // This is because we need to sync the last seen block number still.
    indexing_event_processing();
    if !native_transfers.is_empty() {
        config.trigger_event(native_transfers).await;
    }
    evm_trace_update_progress_and_last_synced_task(
        config.clone(),
        to_block,
        indexing_event_processed,
    )
    .await;

    Ok(())
}

// Indexing native transfers if debug or trace indexing is enabled.
///
/// NOTE: This is currently unused as we have temporarily migrated to exclusively using
/// `eth_getBlockByNumber` calls instead, this is being retained for posterity should we
/// choose to continue to support `debug` and `trace` based native transfer indexing.
#[allow(unused)]
pub async fn native_transfer_block_consumer_debug(
    provider: Arc<JsonRpcCachedProvider>,
    block_numbers: &[U64],
    network_name: &str,
    config: Arc<TraceProcessingConfig>,
) -> Result<(), ProcessEventError> {
    let trace_futures: Vec<_> =
        block_numbers.iter().map(|n| provider_trace_call(provider.clone(), &config, *n)).collect();
    let trace_calls = try_join_all(trace_futures).await?;
    let (from_block, to_block) = block_numbers
        .iter()
        .fold((U64::MAX, U64::ZERO), |(min, max), &num| (cmp::min(min, num), cmp::max(max, num)));

    // We're not ready to support complete "trace" indexing for zksync chains. So we can
    // effectively only get what we need for native transfers by removing calls to "system
    // contracts".
    //
    // As an example, a Zksync ETH transfer will have a complex set of interactions with system
    // contracts. But, there will be only one deeply-nested "transfer" call for the actual two EOAs,
    // so filtering everything else will allow us to grab that without noise.
    //
    // Read more:
    // - https://docs.zksync.io/zksync-protocol/contracts/system-contracts#l2basetoken-msgvaluesimulator
    // - https://github.com/matter-labs/zksync-era/blob/7f36ed98fc6066c1224ff07c95282b647a8114fc/infrastructure/zk/src/verify-upgrade.ts#L24
    let zksync_system_contracts: [Address; 13] = [
        "0x0000000000000000000000000000000000008001".parse().unwrap(), // Native Token
        "0x0000000000000000000000000000000000008002".parse().unwrap(), // AccountCodeStorage
        "0x0000000000000000000000000000000000008003".parse().unwrap(), // NonceHolder
        "0x0000000000000000000000000000000000008004".parse().unwrap(), // KnownCodesStorage
        "0x0000000000000000000000000000000000008005".parse().unwrap(), // ImmutableSimulator
        "0x0000000000000000000000000000000000008006".parse().unwrap(), // ContractDeployer
        "0x0000000000000000000000000000000000008008".parse().unwrap(), // L1Messenger
        "0x0000000000000000000000000000000000008009".parse().unwrap(), // MsgValueSimulator
        "0x000000000000000000000000000000000000800a".parse().unwrap(), // L2BaseToken
        "0x000000000000000000000000000000000000800b".parse().unwrap(), // SystemContext
        "0x000000000000000000000000000000000000800c".parse().unwrap(), // BootloaderUtilities
        "0x000000000000000000000000000000000000800e".parse().unwrap(), // BytecodeCompressor
        "0x000000000000000000000000000000000000800f".parse().unwrap(), // ComplexUpgrader
    ];

    let native_transfers = trace_calls
        .into_iter()
        .flatten()
        .filter_map(|trace| {
            let action = match &trace.trace.action {
                Action::Call(call) => Some(call),
                _ => None,
            }?;

            let no_input = action.input == Bytes::new();
            let has_value = !action.value.is_zero();
            let is_zksync_system_transfer = zksync_system_contracts.contains(&action.from)
                || zksync_system_contracts.contains(&action.to);
            let is_native_transfer = has_value && no_input && !is_zksync_system_transfer;

            if is_native_transfer {
                Some(TraceResult::new_debug_native_transfer(
                    action,
                    &trace,
                    network_name,
                    from_block,
                    to_block,
                ))
            } else {
                None
            }
        })
        .collect::<Vec<_>>();

    if native_transfers.is_empty() {
        return Ok(());
    }

    indexing_event_processing();
    if !native_transfers.is_empty() {
        config.trigger_event(native_transfers).await;
    }
    evm_trace_update_progress_and_last_synced_task(config, to_block, indexing_event_processed)
        .await;

    Ok(())
}<|MERGE_RESOLUTION|>--- conflicted
+++ resolved
@@ -129,15 +129,10 @@
     }
 
     loop {
-<<<<<<< HEAD
         if !is_running() {
             info!("Exiting native transfer indexing block processor!");
             break Ok(());
         }
-=======
-        // Regular polling with delay
-        sleep(Duration::from_millis(200)).await;
->>>>>>> 6fb80b80
 
         let latest_block = publisher.get_latest_block().await;
 
