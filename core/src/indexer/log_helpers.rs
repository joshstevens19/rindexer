use std::str::FromStr;

use alloy::{
    dyn_abi::{DynSolValue, EventExt},
    json_abi::Event,
    primitives::{keccak256, Address, Bloom, B256, U256, U64},
    rpc::types::{Block, FilterSet, FilteredParams, Log, ValueOrArray},
};
use tracing::error;

use crate::types::core::{LogParam, ParsedLog};
pub fn parse_log(event: &Event, log: &Log) -> Option<ParsedLog> {
    // as topic[0] is the event signature
    let topics_length = log.topics().len() - 1;
    let indexed_inputs_abi_length = event.inputs.iter().filter(|param| param.indexed).count();

    // check if topics and data match the event
    if topics_length == indexed_inputs_abi_length {
        if let Ok(decoded) = event.decode_log(&log.inner) {
            let mut indexed_iter = decoded.indexed.into_iter();
            let mut body_iter = decoded.body.into_iter();

            let params = event
                .inputs
                .iter()
                .map(|input| {
                    let value = if input.indexed {
                        indexed_iter.next().expect("Not enough indexed values")
                    } else {
                        body_iter.next().expect("Not enough body values")
                    };
                    LogParam { name: input.name.clone(), value }
                })
                .collect();

            return Some(ParsedLog { params });
        }
    }

    None
}

fn map_token_to_raw_values(token: &DynSolValue) -> Vec<String> {
    match token {
        DynSolValue::Address(addr) => vec![format!("{:?}", addr)],
        DynSolValue::FixedBytes(bytes, _) => vec![format!("{:?}", bytes)],
        DynSolValue::Bytes(bytes) => vec![format!("{:?}", bytes)],
        DynSolValue::Int(int, _) => {
            vec![int.to_string()]
        }
        DynSolValue::Uint(uint, _) => {
            vec![uint.to_string()]
        }
        DynSolValue::Bool(b) => vec![b.to_string()],
        DynSolValue::String(s) => vec![s.clone()],
        DynSolValue::FixedArray(tokens) | DynSolValue::Array(tokens) => {
            let values: Vec<String> = tokens.iter().flat_map(map_token_to_raw_values).collect();
            vec![format!("[{}]", values.join(", "))]
        }
        DynSolValue::Tuple(tokens) => {
            let mut values = vec![];
            for token in tokens {
                values.extend(map_token_to_raw_values(token));
            }
            values
        }
        _ => {
            error!("Error parsing unsupported token {:?}", token);
            unimplemented!(
                "Functions and CustomStruct are not supported yet for `map_token_to_raw_values`"
            );
        }
    }
}

pub fn map_log_params_to_raw_values(params: &[LogParam]) -> Vec<String> {
    let mut raw_values = vec![];
    for param in params {
        raw_values.extend(map_token_to_raw_values(&param.value));
    }
    raw_values
}

pub fn parse_topic(input: &str) -> B256 {
    match input.to_lowercase().as_str() {
        "true" => B256::from(U256::from(1)),
        "false" => B256::ZERO,
        _ => {
            if let Ok(address) = Address::from_str(input) {
                B256::from(address.into_word())
            } else if let Ok(num) = U256::from_str(input) {
                B256::from(num)
            } else {
                B256::from(keccak256(input))
            }
        }
    }
}

pub fn contract_in_bloom(contract_address: Address, logs_bloom: Bloom) -> bool {
    let filter = FilterSet::from(ValueOrArray::Value(contract_address));
    let address_filter = FilteredParams::address_filter(&filter);
    FilteredParams::matches_address(logs_bloom, &address_filter)
}

pub fn topic_in_bloom(topic_id: B256, logs_bloom: Bloom) -> bool {
    let filter = FilterSet::from(ValueOrArray::Value(Some(topic_id)));
    let topic_filter = FilteredParams::topics_filter(&[filter]);
    FilteredParams::matches_topics(logs_bloom, &topic_filter)
}

pub fn is_relevant_block(
    contract_address: &Option<ValueOrArray<Address>>,
    topic_id: &B256,
    latest_block: &Block,
) -> bool {
    let logs_bloom = latest_block.header.logs_bloom;

    if let Some(contract_address) = contract_address {
        match contract_address {
            ValueOrArray::Value(address) => {
                if !contract_in_bloom(*address, logs_bloom) {
                    return false;
                }
            }
            ValueOrArray::Array(addresses) => {
                if addresses.iter().all(|addr| !contract_in_bloom(*addr, logs_bloom)) {
                    return false;
                }
            }
        }
    }

    if !topic_in_bloom(*topic_id, logs_bloom) {
        return false;
    }

    true
}

<<<<<<< HEAD
/// Take either the halved block range, or 2 blocks from the current. This is to prevent possible
/// stalling risk and ensure we always make progress.
pub fn halved_block_number(to_block: U64, from_block: U64) -> U64 {
    let halved_range = (to_block - from_block) / U64::from(2);
    (from_block + halved_range).max(from_block + U64::from(2))
=======
pub fn halved_block_number(to_block: U64, from_block: U64) -> U64 {
    let halved_range = (to_block - from_block) / U64::from(2);
    (from_block + halved_range).max(from_block + U64::from(100))
>>>>>>> 5eb1283c
}<|MERGE_RESOLUTION|>--- conflicted
+++ resolved
@@ -138,15 +138,7 @@
     true
 }
 
-<<<<<<< HEAD
-/// Take either the halved block range, or 2 blocks from the current. This is to prevent possible
-/// stalling risk and ensure we always make progress.
-pub fn halved_block_number(to_block: U64, from_block: U64) -> U64 {
-    let halved_range = (to_block - from_block) / U64::from(2);
-    (from_block + halved_range).max(from_block + U64::from(2))
-=======
 pub fn halved_block_number(to_block: U64, from_block: U64) -> U64 {
     let halved_range = (to_block - from_block) / U64::from(2);
     (from_block + halved_range).max(from_block + U64::from(100))
->>>>>>> 5eb1283c
 }