use std::{
    io,
    path::{Path, PathBuf},
    sync::Arc,
};

use alloy::{
    dyn_abi::DynSolValue,
    json_abi::{Event, JsonAbi},
};
use colored::Colorize;
use serde_json::Value;
use tokio_postgres::types::Type as PgType;
use tracing::{debug, error, info, warn};

use super::native_transfer::{NATIVE_TRANSFER_ABI, NATIVE_TRANSFER_CONTRACT_NAME};
use crate::database::clickhouse::client::ClickhouseClient;
use crate::database::clickhouse::setup::{setup_clickhouse, SetupClickhouseError};
use crate::database::generate::generate_event_table_full_name;
use crate::manifest::contract::Contract;
use crate::{
    abi::{ABIItem, CreateCsvFileForEvent, EventInfo, ParamTypeError, ReadAbiError},
    chat::ChatClients,
    database::postgres::{
        client::PostgresClient,
        generate::generate_column_names_only_with_base_properties,
        setup::{setup_postgres, SetupPostgresError},
        sql_type_wrapper::{
            map_ethereum_wrapper_to_json, map_log_params_to_ethereum_wrapper,
            EthereumSqlTypeWrapper,
        },
    },
    event::{
        callback_registry::{
            noop_decoder, CallbackResult, EventCallbackRegistry, EventCallbackRegistryInformation,
            EventCallbackType, TraceCallbackRegistry, TraceCallbackRegistryInformation,
            TraceCallbackType, TxInformation,
        },
        contract_setup::{ContractInformation, CreateContractInformationError, TraceInformation},
        EventMessage,
    },
    generate_random_id,
    manifest::{
        contract::ParseAbiError,
        core::Manifest,
        yaml::{read_manifest, ReadManifestError},
    },
    provider::{CreateNetworkProvider, RetryClientError},
    setup_info_logger,
    streams::StreamsClients,
    types::core::LogParam,
    AsyncCsvAppender, FutureExt, IndexingDetails, StartDetails, StartNoCodeDetails,
};
use crate::{
    event::callback_registry::TraceResult,
    helpers::{map_log_params_to_raw_values, parse_log},
};

#[derive(thiserror::Error, Debug)]
pub enum SetupNoCodeError {
    #[error("Could not work out project path from the parent of the manifest")]
    NoProjectPathFoundUsingParentOfManifestPath,

    #[error("Could not read manifest: {0}")]
    CouldNotReadManifest(#[from] ReadManifestError),

    #[error("Could not setup postgres: {0}")]
    SetupPostgresError(#[from] SetupPostgresError),

    #[error("{0}")]
    RetryClientError(#[from] RetryClientError),

    #[error("Could not process indexers: {0}")]
    ProcessIndexersError(#[from] ProcessIndexersError),

    #[error("Could not setup clickhouse: {0}")]
    SetupClickhouseError(#[from] SetupClickhouseError),

    #[error("You have graphql disabled as well as indexer so nothing can startup")]
    NothingToStartNoCode,
}

pub async fn setup_no_code(
    details: StartNoCodeDetails<'_>,
) -> Result<StartDetails<'_>, SetupNoCodeError> {
    if !details.indexing_details.enabled && !details.graphql_details.enabled {
        return Err(SetupNoCodeError::NothingToStartNoCode);
    }
    let project_path = details.manifest_path.parent();

    match project_path {
        Some(project_path) => {
            let mut manifest = read_manifest(details.manifest_path)?;
            setup_info_logger();

            info!("Starting rindexer no code");

            let mut postgres: Option<Arc<PostgresClient>> = None;
            if manifest.storage.postgres_enabled() {
                postgres = Some(Arc::new(setup_postgres(project_path, &manifest).await?));
            }

            let mut clickhouse: Option<Arc<ClickhouseClient>> = None;
            if manifest.storage.clickhouse_enabled() {
                clickhouse = Some(Arc::new(setup_clickhouse(project_path, &manifest).await?));
            }

            if !details.indexing_details.enabled {
                return Ok(StartDetails {
                    manifest_path: details.manifest_path,
                    indexing_details: None,
                    graphql_details: details.graphql_details,
                    health_details: details.health_details,
                });
            }

            let network_providers = CreateNetworkProvider::create(&manifest).await?;
            info!(
                "Networks enabled: {}",
                network_providers
                    .iter()
                    .map(|result| result.network_name.as_str())
                    .collect::<Vec<&str>>()
                    .join(", ")
            );

            let events = process_events(
                project_path,
                &manifest,
                postgres.clone(),
                clickhouse.clone(),
                &network_providers,
            )
            .await?;

            let registry = EventCallbackRegistry { events };
            info!(
                "Events registered to index:{}",
                registry
                    .events
                    .iter()
                    .map(|event| event.info_log_name())
                    .collect::<Vec<String>>()
                    .join(", ")
            );

            let trace_events = process_trace_events(
                project_path,
                &mut manifest,
                postgres,
                clickhouse,
                &network_providers,
            )
            .await?;
            let trace_registry = TraceCallbackRegistry { events: trace_events };

            if manifest.has_enabled_native_transfers() {
                info!(
                    "Native token transfers to index: {}",
                    manifest
                        .native_transfers
                        .networks
                        .unwrap_or_default()
                        .iter()
                        .map(|network| network.network.clone())
                        .collect::<Vec<String>>()
                        .join(", ")
                );
            }

            Ok(StartDetails {
                manifest_path: details.manifest_path,
                indexing_details: Some(IndexingDetails { registry, trace_registry }),
                graphql_details: details.graphql_details,
                health_details: details.health_details,
            })
        }
        None => Err(SetupNoCodeError::NoProjectPathFoundUsingParentOfManifestPath),
    }
}

#[derive(Clone)]
struct NoCodeCallbackParams {
    event_info: EventInfo,
    indexer_name: String,
    contract_name: String,
    event: Event,
    index_event_in_order: bool,
    csv: Option<Arc<AsyncCsvAppender>>,
    postgres: Option<Arc<PostgresClient>>,
    sql_event_table_name: String,
    sql_column_names: Vec<String>,
    clickhouse: Option<Arc<ClickhouseClient>>,
    streams_clients: Arc<Option<StreamsClients>>,
    chat_clients: Arc<Option<ChatClients>>,
}

struct EventCallbacks {
    event_callback: EventCallbackType,
    trace_callback: TraceCallbackType,
}

fn no_code_callback(params: Arc<NoCodeCallbackParams>) -> EventCallbacks {
    let shared_callback = Arc::new(move |results| {
        let params = Arc::clone(&params);

        async move {
            let event_length = match &results {
                CallbackResult::Event(event) => event.len(),
                CallbackResult::Trace(event) => event.len(),
            };

            if event_length == 0 {
                debug!(
                    "{} {}: {} - {}",
                    params.indexer_name,
                    params.contract_name,
                    params.event_info.name,
                    "NO EVENTS".red()
                );

                return Ok(());
            }

            // TODO
            // Remove unwrap
            let (from_block, to_block) = match &results {
                CallbackResult::Event(event) => (
                    event.first().unwrap().found_in_request.from_block,
                    event.first().unwrap().found_in_request.to_block,
                ),
                CallbackResult::Trace(event) => {
                    // Filter to only NativeTransfer events and get the first one
                    let native_transfer = event
                        .iter()
                        .filter_map(|result| match result {
                            TraceResult::NativeTransfer { found_in_request, .. } => {
                                Some(found_in_request)
                            }
                            TraceResult::Block { .. } => None,
                        })
                        .next()
                        .unwrap();
                    (native_transfer.from_block, native_transfer.to_block)
                }
            };

            let network = match &results {
                CallbackResult::Event(event) => {
                    event.first().unwrap().tx_information.network.clone()
                }
                CallbackResult::Trace(event) => {
                    // Filter to only NativeTransfer events and get the first one
                    event
                        .iter()
                        .filter_map(|result| match result {
                            TraceResult::NativeTransfer { tx_information, .. } => {
                                Some(&tx_information.network)
                            }
                            TraceResult::Block { .. } => None,
                        })
                        .next()
                        .unwrap()
                        .clone()
                }
            };

            let mut indexed_count = 0;
            let mut sql_bulk_data: Vec<Vec<EthereumSqlTypeWrapper>> = Vec::new();
            let mut sql_bulk_column_types: Vec<PgType> = Vec::new();
            let mut csv_bulk_data: Vec<Vec<String>> = Vec::new();

            // stream and chat info
            let mut event_message_data: Vec<Value> = Vec::new();

            let owned_results = match &results {
                CallbackResult::Event(events) => events
                    .iter()
                    .filter_map(|result| {
                        let log = parse_log(&params.event, &result.log)?;

                        let address = result.tx_information.address;
                        let transaction_hash = result.tx_information.transaction_hash;
                        let block_number = result.tx_information.block_number;
                        let block_timestamp = result
                            .tx_information
                            .block_timestamp
                            .and_then(|ts| chrono::DateTime::from_timestamp(ts.to(), 0));
                        let block_hash = result.tx_information.block_hash;
                        let network = result.tx_information.network.to_string();
                        let chain_id = result.tx_information.chain_id;
                        let transaction_index = result.tx_information.transaction_index;
                        let log_index = result.tx_information.log_index;

                        let event_parameters: Vec<EthereumSqlTypeWrapper> =
                            map_log_params_to_ethereum_wrapper(
                                &params.event_info.inputs,
                                &log.params,
                            );

                        let contract_address = EthereumSqlTypeWrapper::Address(address);
                        let end_global_parameters = vec![
                            EthereumSqlTypeWrapper::B256(transaction_hash),
                            EthereumSqlTypeWrapper::U64(block_number),
                            EthereumSqlTypeWrapper::DateTimeNullable(block_timestamp),
                            EthereumSqlTypeWrapper::B256(block_hash),
                            EthereumSqlTypeWrapper::String(network.to_string()),
                            EthereumSqlTypeWrapper::U64(transaction_index),
                            EthereumSqlTypeWrapper::U256(log_index),
                        ];

                        Some((
                            log.params,
                            address,
                            transaction_hash,
                            log_index,
                            transaction_index,
                            block_number,
                            result.tx_information.block_timestamp,
                            block_hash,
                            network,
                            chain_id,
                            contract_address,
                            event_parameters,
                            end_global_parameters,
                        ))
                    })
                    .collect::<Vec<_>>(),
                CallbackResult::Trace(events) => events
                    .iter()
                    .filter_map(|result| {
                        match result {
                            TraceResult::NativeTransfer {
                                from, to, value, tx_information, ..
                            } => {
                                let log_params = vec![
                                    LogParam::new("from".to_string(), DynSolValue::Address(*from)),
                                    LogParam::new("to".to_string(), DynSolValue::Address(*to)),
                                    LogParam::new(
                                        "value".to_string(),
                                        DynSolValue::Uint(*value, 256),
                                    ),
                                ];

                                let address = tx_information.address;
                                let transaction_hash = tx_information.transaction_hash;
                                let block_number = tx_information.block_number;
                                let block_timestamp = tx_information
                                    .block_timestamp
                                    .and_then(|ts| chrono::DateTime::from_timestamp(ts.to(), 0));
                                let block_hash = tx_information.block_hash;
                                let network = tx_information.network.to_string();
                                let chain_id = tx_information.chain_id;
                                let transaction_index = tx_information.transaction_index;
                                let log_index = tx_information.log_index;

                                let event_parameters: Vec<EthereumSqlTypeWrapper> =
                                    map_log_params_to_ethereum_wrapper(
                                        &params.event_info.inputs,
                                        &log_params,
                                    );

                                let contract_address = EthereumSqlTypeWrapper::Address(address);
                                let end_global_parameters = vec![
                                    EthereumSqlTypeWrapper::B256(transaction_hash),
                                    EthereumSqlTypeWrapper::U64(block_number),
                                    EthereumSqlTypeWrapper::DateTimeNullable(block_timestamp),
                                    EthereumSqlTypeWrapper::B256(block_hash),
                                    EthereumSqlTypeWrapper::String(network.to_string()),
                                    EthereumSqlTypeWrapper::U64(transaction_index),
                                    EthereumSqlTypeWrapper::U256(log_index),
                                ];

                                Some((
                                    log_params,
                                    address,
                                    transaction_hash,
                                    log_index,
                                    transaction_index,
                                    block_number,
                                    tx_information.block_timestamp,
                                    block_hash,
                                    network,
                                    chain_id,
                                    contract_address,
                                    event_parameters,
                                    end_global_parameters,
                                ))
                            }
                            TraceResult::Block { .. } => None, // Skip block events in no-code mode
                        }
                    })
                    .collect::<Vec<_>>(),
            };

            for (
                log_params,
                address,
                transaction_hash,
                log_index,
                transaction_index,
                block_number,
                block_timestamp,
                block_hash,
                network,
                chain_id,
                contract_address,
                event_parameters,
                end_global_parameters,
            ) in owned_results
            {
                if params.streams_clients.is_some() || params.chat_clients.is_some() {
                    let event_result = map_ethereum_wrapper_to_json(
                        &params.event_info.inputs,
                        &event_parameters,
                        &TxInformation {
                            network: network.clone(),
                            chain_id,
                            address,
                            block_hash,
                            block_number,
                            transaction_hash,
                            block_timestamp,
                            log_index,
                            transaction_index,
                        },
                        false,
                    );
                    event_message_data.push(event_result);
                }

                let mut all_params: Vec<EthereumSqlTypeWrapper> = vec![contract_address];
                all_params.extend(event_parameters);
                all_params.extend(end_global_parameters);

                // Set column types dynamically based on first result
                if sql_bulk_column_types.is_empty() {
                    sql_bulk_column_types =
                        all_params.iter().map(|param| param.to_type()).collect();
                }

                if params.postgres.is_some() || params.clickhouse.is_some() {
                    sql_bulk_data.push(all_params);
                }

                if params.csv.is_some() {
                    let mut csv_data: Vec<String> = vec![format!("{:?}", address)];

                    let raw_values = map_log_params_to_raw_values(&log_params);

                    for param in raw_values {
                        csv_data.push(param);
                    }

                    csv_data.push(format!("{transaction_hash:?}"));
                    csv_data.push(format!("{block_number:?}"));
                    csv_data.push(format!("{block_hash:?}"));
                    csv_data.push(network);

                    csv_bulk_data.push(csv_data);
                }

                indexed_count += 1;
            }

            if let Some(postgres) = &params.postgres {
                let bulk_data_length = sql_bulk_data.len();
                if bulk_data_length > 0 {
<<<<<<< HEAD
                    // anything over 100 events is considered bulk and goes the COPY route
                    if bulk_data_length > 100 {
                        if let Err(e) = postgres
                            .bulk_insert_via_copy(
                                &params.sql_event_table_name,
                                &params.sql_column_names,
                                &sql_bulk_column_types,
                                &sql_bulk_data,
                            )
                            .await
                        {
                            error!(
                                "{}::{} - Error performing bulk insert: {}",
                                params.contract_name, params.event_info.name, e
                            );
                            return Err(e.to_string());
                        }
                    } else if let Err(e) = postgres
                        .bulk_insert(
                            &params.sql_event_table_name,
                            &params.sql_column_names,
                            &sql_bulk_data,
=======
                    if let Err(e) = postgres
                        .insert_bulk(
                            &params.postgres_event_table_name,
                            &params.postgres_column_names,
                            &postgres_bulk_data,
>>>>>>> be28e24b
                        )
                        .await
                    {
                        error!(
                            "{}::{} - Error performing bulk insert: {}",
                            params.contract_name, params.event_info.name, e
                        );
                        return Err(e.to_string());
                    }
                }
            }

            if let Some(clickhouse) = &params.clickhouse {
                if let Err(e) = clickhouse
                    .bulk_insert(
                        &params.sql_event_table_name,
                        &params.sql_column_names,
                        &sql_bulk_data,
                    )
                    .await
                {
                    error!(
                        "{}::{} - Error performing clickhouse bulk insert: {}",
                        params.contract_name, params.event_info.name, e
                    );
                    return Err(e.to_string());
                };
            }

            if let Some(csv) = &params.csv {
                if !csv_bulk_data.is_empty() {
                    if let Err(e) = csv.append_bulk(csv_bulk_data).await {
                        return Err(e.to_string());
                    }
                }
            }

            let event_message = EventMessage {
                event_name: params.event_info.name.clone(),
                event_data: Value::Array(event_message_data),
                event_signature_hash: params.event.selector(),
                network: network.clone(),
            };

            if let Some(streams_clients) = params.streams_clients.as_ref() {
                let stream_id = format!(
                    "{}-{}-{}-{}-{}",
                    params.contract_name, params.event_info.name, network, from_block, to_block
                );

                let is_trace_event = match results {
                    CallbackResult::Event(_) => false,
                    CallbackResult::Trace(_) => true,
                };

                match streams_clients
                    .stream(stream_id, &event_message, params.index_event_in_order, is_trace_event)
                    .await
                {
                    Ok(streamed) => {
                        if streamed > 0 {
                            info!(
                                "{}::{} - {} - {} events {}",
                                params.contract_name,
                                params.event_info.name,
                                "STREAMED".green(),
                                streamed,
                                format!(
                                    "- blocks: {} - {} - network: {}",
                                    from_block, to_block, network
                                )
                            );
                        }
                    }
                    Err(e) => {
                        error!("Error streaming event: {}", e);
                        return Err(e.to_string());
                    }
                }
            }

            if let Some(chat_clients) = params.chat_clients.as_ref() {
                if !chat_clients.is_in_block_range_to_send(&from_block, &to_block) {
                    warn!(
                        "{}::{} - {} - messages has a max 10 block range due the rate limits - {}",
                        params.contract_name,
                        params.event_info.name,
                        "CHAT_MESSAGES_DISABLED".yellow(),
                        format!("- blocks: {} - {} - network: {}", from_block, to_block, network)
                    );
                } else {
                    match chat_clients
                        .send_message(
                            &event_message,
                            params.index_event_in_order,
                            &from_block,
                            &to_block,
                        )
                        .await
                    {
                        Ok(messages_sent) => {
                            if messages_sent > 0 {
                                info!(
                                    "{}::{} - {} - {} events {}",
                                    params.contract_name,
                                    params.event_info.name,
                                    "CHAT_MESSAGES_SENT".green(),
                                    messages_sent,
                                    format!(
                                        "- blocks: {} - {} - network: {}",
                                        from_block, to_block, network
                                    )
                                );
                            }
                        }
                        Err(e) => {
                            error!("Error sending chat messages: {}", e);
                            return Err(e.to_string());
                        }
                    }
                }
            }

            info!(
                "{}::{} - {} - {} events {}",
                params.contract_name,
                params.event_info.name,
                "INDEXED".green(),
                indexed_count,
                format!("- blocks: {} - {} - network: {}", from_block, to_block, network)
            );

            Ok(())
        }
        .boxed()
    });

    let callback = Arc::clone(&shared_callback);
    let event_callback: EventCallbackType =
        Arc::new(move |events| callback(CallbackResult::Event(events)));

    let callback = Arc::clone(&shared_callback);
    let trace_callback: TraceCallbackType =
        Arc::new(move |traces| callback(CallbackResult::Trace(traces)));

    EventCallbacks { trace_callback, event_callback }
}

#[derive(thiserror::Error, Debug)]
pub enum ProcessIndexersError {
    #[error("Could not read ABI string: {0}")]
    CouldNotReadAbiString(#[from] io::Error),

    #[error("Could not read ABI JSON: {0}")]
    CouldNotReadAbiJson(#[from] serde_json::Error),

    #[error("Could not read ABI items: {0}")]
    CouldNotReadAbiItems(#[from] ReadAbiError),

    #[error("Could not append headers to csv: {0}")]
    CsvHeadersAppendError(#[from] csv::Error),

    #[error("{0}")]
    CreateContractInformationError(#[from] CreateContractInformationError),

    #[error("{0}")]
    CreateCsvFileForEventError(#[from] CreateCsvFileForEvent),

    #[error("{0}")]
    ParamTypeError(#[from] ParamTypeError),

    #[error("Event name not found in ABI for contract: {0} - event: {1}")]
    EventNameNotFoundInAbi(String, String),

    #[error("Contract name is reserved: {0}. Please use another contract name.")]
    ContractNameConflict(String),

    #[error("{0}")]
    ParseAbiError(#[from] ParseAbiError),
}

pub async fn process_events(
    project_path: &Path,
    manifest: &Manifest,
    postgres: Option<Arc<PostgresClient>>,
    clickhouse: Option<Arc<ClickhouseClient>>,
    network_providers: &[CreateNetworkProvider],
) -> Result<Vec<EventCallbackRegistryInformation>, ProcessIndexersError> {
    let mut events: Vec<EventCallbackRegistryInformation> = vec![];

    for mut contract in manifest.all_contracts().clone() {
        let contract_events = process_contract(
            project_path,
            manifest,
            postgres.clone(),
            clickhouse.clone(),
            network_providers,
            &mut contract,
        )
        .await?;

        events.extend(contract_events);
    }

    Ok(events)
}

async fn process_contract(
    project_path: &Path,
    manifest: &Manifest,
    postgres: Option<Arc<PostgresClient>>,
    clickhouse: Option<Arc<ClickhouseClient>>,
    network_providers: &[CreateNetworkProvider],
    contract: &mut Contract,
) -> Result<Vec<EventCallbackRegistryInformation>, ProcessIndexersError> {
    if contract.name.to_lowercase() == NATIVE_TRANSFER_CONTRACT_NAME.to_lowercase() {
        return Err(ProcessIndexersError::ContractNameConflict(contract.name.to_string()));
    }

    // TODO - this could be shared with `get_abi_items`
    let abi_str = contract.parse_abi(project_path)?;
    let abi: JsonAbi = serde_json::from_str(&abi_str)?;
    let is_filter = contract.identify_and_modify_filter();
    let abi_items = ABIItem::get_abi_items(project_path, contract, is_filter)?;
    let event_names = ABIItem::extract_event_names_and_signatures_from_abi(abi_items)?;

    let mut events: Vec<EventCallbackRegistryInformation> = vec![];

    for event_info in event_names {
        let event_name = event_info.name.clone();
        let event = abi
            .events
            .get(&event_name)
            .and_then(|events| events.first())
            .ok_or_else(|| {
                ProcessIndexersError::EventNameNotFoundInAbi(
                    contract.name.clone(),
                    event_name.clone(),
                )
            })?
            .clone();

        let contract_information = ContractInformation::create(
            project_path,
            contract,
            network_providers,
            noop_decoder(),
            manifest,
        )?;

        let mut csv: Option<Arc<AsyncCsvAppender>> = None;
        if contract.generate_csv.unwrap_or(true) && manifest.storage.csv_enabled() {
            let csv_path =
                manifest.storage.csv.as_ref().map_or(PathBuf::from("generated_csv"), |c| {
                    PathBuf::from(c.path.strip_prefix("./").unwrap())
                });

            let headers: Vec<String> = event_info.csv_headers_for_event();
            let csv_path_str = csv_path.to_str().expect("Failed to convert csv path to string");
            let csv_path =
                event_info.create_csv_file_for_event(project_path, &contract.name, csv_path_str)?;
            let csv_appender = AsyncCsvAppender::new(&csv_path);
            if !Path::new(&csv_path).exists() {
                csv_appender.append_header(headers).await?;
            }

            csv = Some(Arc::new(csv_appender));
        }

        let sql_column_names = generate_column_names_only_with_base_properties(&event_info.inputs);
        let sql_event_table_name =
            generate_event_table_full_name(&manifest.name, &contract.name, &event_info.name);

        let streams_client = if let Some(streams) = &contract.streams {
            Some(StreamsClients::new(streams.clone()).await)
        } else {
            None
        };

        let chat_clients = if let Some(chats) = &contract.chat {
            Some(ChatClients::new(chats.clone()).await)
        } else {
            None
        };

        let index_event_in_order = contract
            .index_event_in_order
            .as_ref()
            .is_some_and(|vec| vec.contains(&event_info.name));

        let event = EventCallbackRegistryInformation {
            id: generate_random_id(10),
            indexer_name: manifest.name.clone(),
            event_name: event_info.name.clone(),
            index_event_in_order,
            topic_id: event_info.topic_id(),
            contract: contract_information,
            callback: no_code_callback(Arc::new(NoCodeCallbackParams {
                event_info,
                indexer_name: manifest.name.clone(),
                contract_name: contract.name.clone(),
                event: event.clone(),
                index_event_in_order,
                csv,
                postgres: postgres.clone(),
                clickhouse: clickhouse.clone(),
                sql_event_table_name,
                sql_column_names,
                streams_clients: Arc::new(streams_client),
                chat_clients: Arc::new(chat_clients),
            }))
            .event_callback,
        };

        events.push(event);
    }

    Ok(events)
}

pub async fn process_trace_events(
    project_path: &Path,
    manifest: &mut Manifest,
    postgres: Option<Arc<PostgresClient>>,
    clickhouse: Option<Arc<ClickhouseClient>>,
    network_providers: &[CreateNetworkProvider],
) -> Result<Vec<TraceCallbackRegistryInformation>, ProcessIndexersError> {
    let mut events: Vec<TraceCallbackRegistryInformation> = vec![];

    if !manifest.has_enabled_native_transfers() {
        return Ok(events);
    }

    let abi_str = NATIVE_TRANSFER_ABI;
    let abi: JsonAbi = serde_json::from_str(abi_str)?;

    #[allow(clippy::useless_conversion)]
    let abi_items: Vec<ABIItem> = serde_json::from_str(abi_str)?;
    let event_names = ABIItem::extract_event_names_and_signatures_from_abi(abi_items)?;

    let contract = &manifest.native_transfers;
    let contract_name = NATIVE_TRANSFER_CONTRACT_NAME.to_string();

    for event_info in event_names {
        let event_name = event_info.name.clone();
        let event = &abi
            .events
            .iter()
            .find(|(name, _)| *name == &event_name)
            .map(|(_, event)| event)
            .ok_or_else(|| {
                ProcessIndexersError::EventNameNotFoundInAbi(
                    contract_name.clone(),
                    event_name.clone(),
                )
            })?
            .first()
            .ok_or_else(|| {
                ProcessIndexersError::EventNameNotFoundInAbi(
                    contract_name.clone(),
                    event_name.clone(),
                )
            })?
            .clone();

        let trace_information =
            TraceInformation::create(manifest.native_transfers.clone(), network_providers)?;

        let mut csv: Option<Arc<AsyncCsvAppender>> = None;
        if contract.generate_csv.unwrap_or(true) && manifest.storage.csv_enabled() {
            let csv_path =
                manifest.storage.csv.as_ref().map_or(PathBuf::from("generated_csv"), |c| {
                    PathBuf::from(c.path.strip_prefix("./").unwrap())
                });

            let headers: Vec<String> = event_info.csv_headers_for_event();
            let csv_path_str = csv_path.to_str().expect("Failed to convert csv path to string");
            let csv_path =
                event_info.create_csv_file_for_event(project_path, &contract_name, csv_path_str)?;
            let csv_appender = AsyncCsvAppender::new(&csv_path);
            if !Path::new(&csv_path).exists() {
                csv_appender.append_header(headers).await?;
            }

            csv = Some(Arc::new(csv_appender));
        }

        let sql_column_names = generate_column_names_only_with_base_properties(&event_info.inputs);
        let sql_event_table_name =
            generate_event_table_full_name(&manifest.name, &contract_name, &event_info.name);

        let streams_client = if let Some(streams) = &contract.streams {
            Some(StreamsClients::new(streams.clone()).await)
        } else {
            None
        };

        let chat_clients = if let Some(chats) = &contract.chat {
            Some(ChatClients::new(chats.clone()).await)
        } else {
            None
        };

        let callback_params = Arc::new(NoCodeCallbackParams {
            event_info: event_info.clone(),
            indexer_name: manifest.name.clone(),
            contract_name: contract_name.clone(),
            event: event.clone(),
            index_event_in_order: false,
            csv,
            postgres: postgres.clone(),
            clickhouse: clickhouse.clone(),
            sql_event_table_name,
            sql_column_names,
            streams_clients: Arc::new(streams_client),
            chat_clients: Arc::new(chat_clients),
        });

        let event = TraceCallbackRegistryInformation {
            id: generate_random_id(10),
            indexer_name: manifest.name.clone(),
            event_name: event_info.name.clone(),
            contract_name: contract_name.clone(),
            trace_information: trace_information.clone(),
            callback: no_code_callback(callback_params).trace_callback,
        };

        events.push(event);
    }

    Ok(events)
}<|MERGE_RESOLUTION|>--- conflicted
+++ resolved
@@ -466,14 +466,12 @@
             if let Some(postgres) = &params.postgres {
                 let bulk_data_length = sql_bulk_data.len();
                 if bulk_data_length > 0 {
-<<<<<<< HEAD
                     // anything over 100 events is considered bulk and goes the COPY route
                     if bulk_data_length > 100 {
                         if let Err(e) = postgres
-                            .bulk_insert_via_copy(
+                            .insert_bulk(
                                 &params.sql_event_table_name,
                                 &params.sql_column_names,
-                                &sql_bulk_column_types,
                                 &sql_bulk_data,
                             )
                             .await
@@ -484,26 +482,6 @@
                             );
                             return Err(e.to_string());
                         }
-                    } else if let Err(e) = postgres
-                        .bulk_insert(
-                            &params.sql_event_table_name,
-                            &params.sql_column_names,
-                            &sql_bulk_data,
-=======
-                    if let Err(e) = postgres
-                        .insert_bulk(
-                            &params.postgres_event_table_name,
-                            &params.postgres_column_names,
-                            &postgres_bulk_data,
->>>>>>> be28e24b
-                        )
-                        .await
-                    {
-                        error!(
-                            "{}::{} - Error performing bulk insert: {}",
-                            params.contract_name, params.event_info.name, e
-                        );
-                        return Err(e.to_string());
                     }
                 }
             }
