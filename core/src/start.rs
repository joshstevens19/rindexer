--- conflicted
+++ resolved
@@ -196,11 +196,8 @@
                     // we index all the historic data first before then applying FKs
                     !relationships.is_empty(),
                     indexing_details.registry.complete(),
-<<<<<<< HEAD
+                    indexing_details.trace_registry.complete(),
                     &reth_channels,
-=======
-                    indexing_details.trace_registry.complete(),
->>>>>>> f02bd6cc
                 )
                 .await?;
 
@@ -235,11 +232,8 @@
                             indexing_details
                                 .registry
                                 .reapply_after_historic(processed_network_contracts),
-<<<<<<< HEAD
+                            indexing_details.trace_registry.complete(),
                             &reth_channels,
-=======
-                            indexing_details.trace_registry.complete(),
->>>>>>> f02bd6cc
                         )
                         .await
                         .map_err(StartRindexerError::CouldNotStartIndexing)?;
