--- conflicted
+++ resolved
@@ -3,16 +3,6 @@
     time::{Duration, Instant},
 };
 
-<<<<<<< HEAD
-use alloy_primitives::{FixedBytes, Log as AlloyLog};
-use ethers::{
-    middleware::Middleware,
-    prelude::{Bytes, Log},
-    providers::{Http, Provider, ProviderError, RetryClient, RetryClientBuilder},
-    types::{
-        Action, ActionType, Address as EthersAddress, Block, BlockNumber, Bytes as EthersBytes,
-        Call, CallType, Trace, H256, U256, U64,
-=======
 use alloy::{
     eips::{BlockId, BlockNumberOrTag},
     primitives::{Address, Bytes, TxHash, U256, U64},
@@ -37,7 +27,6 @@
         },
         layers::RetryBackoffLayer,
         RpcError, TransportErrorKind,
->>>>>>> fa364a31
     },
 };
 use serde::{Deserialize, Serialize};
