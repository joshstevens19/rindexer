<<<<<<< HEAD
use alloy::network::{AnyNetwork, AnyRpcBlock, AnyTransactionReceipt};
=======
use crate::notifications::ChainStateNotification;
>>>>>>> 6fb80b80
use alloy::rpc::types::{Filter, ValueOrArray};
use alloy::{
    eips::{BlockId, BlockNumberOrTag},
    primitives::{Address, Bytes, TxHash, U256, U64},
    providers::{
        ext::TraceApi,
        fillers::{BlobGasFiller, ChainIdFiller, FillProvider, GasFiller, JoinFill, NonceFiller},
        Identity, IpcConnect, Provider, ProviderBuilder, RootProvider,
    },
    rpc::{
        client::RpcClient,
        types::{
            trace::parity::{
                Action, CallAction, CallType, LocalizedTransactionTrace, TransactionTrace,
            },
            Log,
        },
    },
    transports::{
        http::{
            reqwest::{header::HeaderMap, Client, Error as ReqwestError},
            Http,
        },
        layers::RetryBackoffLayer,
        RpcError, TransportErrorKind,
    },
};
use alloy_chains::{Chain, NamedChain};
use futures::future::try_join_all;
use serde::{Deserialize, Serialize};
use serde_json::json;
use std::collections::HashSet;
use std::future::IntoFuture;
use std::{
    sync::Arc,
    time::{Duration, Instant},
};
use thiserror::Error;
<<<<<<< HEAD
use tokio::sync::Mutex;
use tokio::task::JoinError;
=======
use tokio::sync::{broadcast::Sender, Mutex};
>>>>>>> 6fb80b80
use tracing::{debug, debug_span, error, Instrument};
use url::Url;

use crate::helpers::chunk_hashset;
use crate::manifest::network::{AddressFiltering, BlockPollFrequency};
use crate::{event::RindexerEventFilter, manifest::core::Manifest};

/// An alias type for a complex alloy Provider
pub type RindexerProvider = FillProvider<
    JoinFill<
        Identity,
        JoinFill<GasFiller, JoinFill<BlobGasFiller, JoinFill<NonceFiller, ChainIdFiller>>>,
    >,
    RootProvider<AnyNetwork>,
    AnyNetwork,
>;

// RPC providers have maximum supported addresses that can be provided in a filter
// We play safe and limit to 1000 by default, but that can be overridden in the configuration
const DEFAULT_RPC_SUPPORTED_ACCOUNT_FILTERS: usize = 1000;

/// Maximum RPC batching size available for the provider.
pub const RPC_CHUNK_SIZE: usize = 1000;

/// Recommended chunk sizes for batch RPC requests.
///
/// See: https://www.alchemy.com/docs/best-practices-when-using-alchemy#2-avoid-high-batch-cardinality
pub const RECOMMENDED_RPC_CHUNK_SIZE: usize = 50;

#[derive(Debug)]
pub struct JsonRpcCachedProvider {
    provider: Arc<RindexerProvider>,
    client: RpcClient,
    cache: Mutex<Option<(Instant, Arc<AnyRpcBlock>)>>,
    is_zk_chain: bool,
    #[allow(unused)]
    chain_id: u64,
    chain: Chain,
    block_poll_frequency: Option<BlockPollFrequency>,
    address_filtering: Option<AddressFiltering>,
    pub max_block_range: Option<U64>,
    pub chain_state_notification: Option<Sender<ChainStateNotification>>,
}

#[derive(Error, Debug)]
pub enum ProviderError {
    #[error("Failed to make rpc request: {0}")]
    RequestFailed(#[from] RpcError<TransportErrorKind>),

    #[error("Failed to make batched rpc request: {0}")]
    BatchRequestFailed(#[from] JoinError),

    #[error("Failed to serialize rpc request data: {0}")]
    SerializationError(#[from] serde_json::Error),

    #[error("Unknown error: {0}")]
    CustomError(String),
}

/// TODO: This is a temporary type until we migrate to alloy
#[derive(Debug, Clone, Default, PartialEq, Eq, Serialize, Deserialize)]
pub struct WrappedLog {
    #[serde(flatten)]
    pub inner: Log,
    #[serde(rename = "blockTimestamp")]
    #[serde(skip_serializing_if = "Option::is_none")]
    pub block_timestamp: Option<U256>,
}

#[derive(Debug, Clone, Serialize, Deserialize)]
pub struct TraceCall {
    pub from: Address,
    #[serde(skip_serializing_if = "Option::is_none")]
    pub gas: Option<String>,
    #[serde(rename = "gasUsed")]
    pub gas_used: U256,
    pub to: Option<Address>,
    #[serde(skip_serializing_if = "Option::is_none")]
    pub error: Option<String>,
    pub input: Bytes,
    #[serde(default)]
    pub value: U256,
    #[serde(rename = "type")]
    pub typ: String,
    #[serde(default)]
    pub calls: Vec<TraceCall>,
}

#[derive(Debug, Clone, Serialize, Deserialize)]
pub struct TraceCallFrame {
    /// Zksync chains do not return `tx_hash` in their call trace response.
    #[serde(rename = "txHash")]
    #[serde(skip_serializing_if = "Option::is_none")]
    pub tx_hash: Option<TxHash>,
    pub result: TraceCall,
}

/// A faster than network-call method for determining if a chain is Zk-Rollup.
fn is_known_zk_evm_compatible_chain(chain: Chain) -> Option<bool> {
    if let Some(name) = chain.named() {
        match name {
            // Known zkEVM-compatible chains
            NamedChain::Lens
            | NamedChain::ZkSync
            | NamedChain::Sophon
            | NamedChain::Abstract
            | NamedChain::Scroll
            | NamedChain::PolygonZkEvm
            | NamedChain::Linea => Some(true),

            // Known non-zkEVM chains
            NamedChain::Mainnet
            | NamedChain::Sepolia
            | NamedChain::Arbitrum
            | NamedChain::Soneium
            | NamedChain::Avalanche
            | NamedChain::Polygon
            | NamedChain::Hyperliquid
            | NamedChain::Blast
            | NamedChain::World
            | NamedChain::Unichain
            | NamedChain::Base
            | NamedChain::Optimism
            | NamedChain::ApeChain
            | NamedChain::BinanceSmartChain
            | NamedChain::Fantom
            | NamedChain::Cronos
            | NamedChain::Gnosis => Some(false),

            // Fallback for unknown chains
            _ => None,
        }
    } else {
        None
    }
}

impl JsonRpcCachedProvider {
    pub async fn new(
        provider: RindexerProvider,
        chain_id: u64,
        client: RpcClient,
        block_poll_frequency: Option<BlockPollFrequency>,
        max_block_range: Option<U64>,
        address_filtering: Option<AddressFiltering>,
        chain_state_notification: Option<Sender<ChainStateNotification>>,
    ) -> Self {
        let chain = Chain::from(chain_id);
        let is_zk_chain = match is_known_zk_evm_compatible_chain(chain) {
            Some(zk) => zk,
            None => {
                let response: Result<String, _> =
                    provider.raw_request("zks_L1ChainId".into(), [&()]).await;
                let is_zk_chain = response.is_ok();
                if is_zk_chain {
                    debug!("Chain {} is zk chain. Trace indexing adjusted if enabled.", chain_id);
                }

                is_zk_chain
            }
        };

        JsonRpcCachedProvider {
            provider: Arc::new(provider),
            cache: Mutex::new(None),
            max_block_range,
            client,
            chain,
            chain_id,
            is_zk_chain,
            block_poll_frequency,
            address_filtering,
            chain_state_notification,
        }
    }

    /// Return a duration for block poll caching based on user configuration.
    fn block_poll_frequency(&self) -> Duration {
        let Some(block_poll_frequency) = self.block_poll_frequency else {
            return Duration::from_millis(50);
        };

        match block_poll_frequency {
            BlockPollFrequency::Rapid => Duration::from_millis(50),
            BlockPollFrequency::PollRateMs { millis } => Duration::from_millis(millis),
            BlockPollFrequency::Division { divisor } => self
                .chain
                .average_blocktime_hint()
                .and_then(|t| t.checked_div(divisor))
                .unwrap_or(Duration::from_millis(50)),
            BlockPollFrequency::RpcOptimized => self
                .chain
                .average_blocktime_hint()
                .and_then(|t| t.checked_div(3))
                .map(|t| t.max(Duration::from_millis(500)))
                .unwrap_or(Duration::from_millis(1000)),
        }
    }

    #[tracing::instrument(skip_all)]
    pub async fn get_latest_block(&self) -> Result<Option<Arc<AnyRpcBlock>>, ProviderError> {
        let mut cache_guard = self.cache.lock().await;
        let cache_time = self.block_poll_frequency();

        // Fetches the latest block only if it is likely that a new block has been produced for
        // this specific network. Consider this to be equal to half the block-time.
        //
        // If we want to reduce RPC calls further at the cost of we could consider indexing delay we
        // could set this to block-time directly.
        if let Some((timestamp, block)) = &*cache_guard {
            if timestamp.elapsed() < cache_time {
                return Ok(Some(Arc::clone(block)));
            }
        }

        let latest_block = self
            .provider
            .get_block(BlockId::Number(BlockNumberOrTag::Latest))
            .into_future()
            .instrument(debug_span!("fetching latest block", name = ?self.chain.named()))
            .await?;

        if let Some(block) = latest_block {
            let arc_block = Arc::new(block);
            *cache_guard = Some((Instant::now(), Arc::clone(&arc_block)));
            return Ok(Some(arc_block));
        } else {
            *cache_guard = None;
        }

        Ok(None)
    }

    #[tracing::instrument(skip_all)]
    pub async fn get_block_number(&self) -> Result<U64, ProviderError> {
        let number = self.provider.get_block_number().await?;
        Ok(U64::from(number))
    }

    /// Prefer using `trace_block` where possible as it returns more information.
    ///
    /// The current ethers version does not allow batching, we should upgrade to alloy.
    ///
    /// # Example of `alloy` supported fetch
    ///
    /// ```rs
    ///  let options = if self.is_zk_chain {
    ///       GethDebugTracingOptions::call_tracer(CallConfig::default())
    ///   } else {
    ///       GethDebugTracingOptions::call_tracer(CallConfig::default().only_top_call())
    ///   };
    ///
    ///   let valid_traces = self.provider.debug_trace_block_by_number(
    ///       BlockNumberOrTag::Number(block_number.as_limbs()[0]),
    ///       options,
    ///   ).await?;
    /// ```
    #[tracing::instrument(skip_all)]
    pub async fn debug_trace_block_by_number(
        &self,
        block_number: U64,
    ) -> Result<Vec<LocalizedTransactionTrace>, ProviderError> {
        // TODO: Consider the need to use `arbtrace_block` for early arbitrum blocks?
        let block = json!(serde_json::to_string_pretty(&block_number)?.replace("\"", ""));
        let options = if self.is_zk_chain {
            json!({ "tracer": "callTracer" })
        } else {
            json!({ "tracer": "callTracer", "tracerConfig": { "onlyTopCall": true } })
        };

        let valid_traces: Vec<TraceCallFrame> =
            self.provider.raw_request("debug_traceBlockByNumber".into(), [block, options]).await?;

        let mut flattened_calls = Vec::new();

        for trace in valid_traces {
            flattened_calls.push(TraceCallFrame {
                tx_hash: trace.tx_hash,
                result: TraceCall { calls: vec![], ..trace.result },
            });

            let mut stack = vec![];
            stack.extend(trace.result.calls.into_iter());

            while let Some(call) = stack.pop() {
                flattened_calls.push(TraceCallFrame {
                    tx_hash: None,
                    result: TraceCall { calls: vec![], ..call },
                });
                stack.extend(call.calls.into_iter());
            }
        }

        let traces = flattened_calls
            .into_iter()
            .filter_map(|frame| {
                // It's not clear in what situation this is None, but it does happen so it's
                // better to avoid deserialization errors for now and remove them from the list.
                //
                // We know they cannot be a valid native token transfer.
                if let Some(to) = frame.result.to {
                    Some(LocalizedTransactionTrace {
                        trace: TransactionTrace {
                            action: Action::Call(CallAction {
                                from: frame.result.from,
                                to,
                                value: frame.result.value,
                                gas: frame
                                    .result
                                    .gas
                                    .and_then(|a| {
                                        U64::from_str_radix(a.trim_start_matches("0x"), 16).ok()
                                    })
                                    .unwrap_or_default()
                                    .as_limbs()[0],
                                input: frame.result.input,
                                call_type: CallType::Call,
                            }),
                            result: None,
                            trace_address: vec![],
                            subtraces: 0,
                            error: frame.result.error,
                        },
                        transaction_hash: frame.tx_hash,
                        transaction_position: None, // not provided by debug_trace
                        block_number: Some(block_number.as_limbs()[0]),
                        block_hash: None, // not provided by debug_trace
                    })
                } else {
                    None
                }
            })
            .collect();

        Ok(traces)
    }

    /// Request `trace_block` information. This currently does not support batched multi-calls.
    #[tracing::instrument(skip_all)]
    pub async fn trace_block(
        &self,
        block_number: U64,
    ) -> Result<Vec<LocalizedTransactionTrace>, ProviderError> {
        let traces = self
            .provider
            .trace_block(BlockId::Number(BlockNumberOrTag::Number(block_number.as_limbs()[0])))
            .await?;

        Ok(traces)
    }

    /// Fetches blocks in concurrent rpc batches.
    #[tracing::instrument(skip_all, fields(len = block_numbers.len()))]
    pub async fn get_block_by_number_batch(
        &self,
        block_numbers: &[U64],
        include_txs: bool,
    ) -> Result<Vec<AnyRpcBlock>, ProviderError> {
        let chain = self.chain_id;
        if block_numbers.is_empty() {
            return Ok(Vec::new());
        }

        let mut block_numbers = block_numbers.to_vec();
        block_numbers.dedup();

        // Use less than the max chunk as recommended in most provider docs
        let futures = block_numbers
            .chunks(RPC_CHUNK_SIZE / 3)
            .map(|chunk| {
                let client = self.client.clone();
                let owned_chunk = chunk.to_vec();

                tokio::spawn(async move {
                    let mut batch = client.new_batch();
                    let mut request_futures = Vec::with_capacity(owned_chunk.len());

                    for block_num in owned_chunk {
                        let params = (BlockNumberOrTag::Number(block_num.to()), include_txs);
                        let call = batch.add_call("eth_getBlockByNumber", &params)?;
                        request_futures.push(call)
                    }

                    if let Err(e) = batch.send().await {
                        error!(
                            "Failed to send {} batch 'eth_getBlockByNumber' request for {}: {:?}",
                            request_futures.len(),
                            chain,
                            e
                        );
                        return Err(e);
                    }

                    try_join_all(request_futures).await
                })
            })
            .collect::<Vec<_>>();

        let chunk_results: Vec<Result<Vec<AnyRpcBlock>, _>> = try_join_all(futures).await?;
        let results = chunk_results
            .into_iter()
            .collect::<Result<Vec<_>, _>>()?
            .into_iter()
            .flatten()
            .collect();

        Ok(results)
    }

    /// Fetch tx receipts in a batch rpc call
    #[tracing::instrument(skip_all)]
    pub async fn get_tx_receipts_batch(
        &self,
        hashes: &[TxHash],
    ) -> Result<Vec<AnyTransactionReceipt>, ProviderError> {
        if hashes.is_empty() {
            return Ok(Vec::new());
        }

        let futures = hashes
            .chunks(RPC_CHUNK_SIZE)
            .map(|chunk| {
                let client = self.client.clone();
                let owned_chunk = chunk.to_vec();

                tokio::spawn(async move {
                    let mut batch = client.new_batch();
                    let mut request_futures = Vec::with_capacity(owned_chunk.len());

                    for hash in owned_chunk {
                        let call = batch.add_call(
                            "eth_getTransactionReceipt",
                            &(
                                hash,
                                /* one element tuple from dangling comma */
                            ),
                        )?;
                        request_futures.push(call)
                    }

                    if let Err(e) = batch.send().await {
                        error!("Failed to send batch tx receipt request: {:?}", e);
                        return Err(e);
                    }

                    try_join_all(request_futures).await
                })
            })
            .collect::<Vec<_>>();

        let chunk_results: Vec<Result<Vec<AnyTransactionReceipt>, _>> =
            try_join_all(futures).await?;
        let results = chunk_results
            .into_iter()
            .collect::<Result<Vec<_>, _>>()?
            .into_iter()
            .flatten()
            .collect();

        Ok(results)
    }

    #[tracing::instrument(skip_all)]
    pub async fn get_logs(
        &self,
        event_filter: &RindexerEventFilter,
    ) -> Result<Vec<Log>, ProviderError> {
        let addresses = event_filter.contract_addresses().await;

        let base_filter = Filter::new()
            .event_signature(event_filter.event_signature())
            .topic1(event_filter.topic1())
            .topic2(event_filter.topic2())
            .topic3(event_filter.topic3())
            .from_block(event_filter.from_block())
            .to_block(event_filter.to_block());

        match addresses {
            // no addresses, which means nothing to get
            // different rpc providers implement an empty array differently,
            // therefore, we assume an empty addresses array means no events to fetch
            Some(addresses) if addresses.is_empty() => Ok(vec![]),
            Some(addresses) => match self.address_filtering {
                Some(AddressFiltering::InMemory) => {
                    self.get_logs_for_address_in_memory(&base_filter, addresses).await
                }
                Some(AddressFiltering::MaxAddressPerGetLogsRequest(
                    max_address_per_get_logs_request,
                )) => {
                    self.get_logs_for_address_in_batches(
                        &base_filter,
                        addresses,
                        max_address_per_get_logs_request,
                    )
                    .await
                }
                None => {
                    self.get_logs_for_address_in_batches(
                        &base_filter,
                        addresses,
                        DEFAULT_RPC_SUPPORTED_ACCOUNT_FILTERS,
                    )
                    .await
                }
            },
            None => Ok(self.provider.get_logs(&base_filter).await?),
        }

        // rindexer_info!("get_logs DEBUG [{:?}]", filter.raw_filter());
        // LEAVING FOR NOW CONTEXT: TEMP FIX TO MAKE SURE FROM BLOCK IS ALWAYS SET
        // let mut filter = filter.raw_filter().clone();
        // if filter.get_from_block().is_none() {
        //     filter = filter.from_block(BlockNumber::Earliest);
        // }
        // rindexer_info!("get_logs DEBUG AFTER [{:?}]", filter);
        // let result = self.provider.raw_request("eth_getLogs".into(),
        // [filter.raw_filter()]).await?; rindexer_info!("get_logs RESULT [{:?}]", result);
        // Ok(result)
    }

    /// Get logs by chunking addresses and fetching asynchronously in batches
    #[tracing::instrument(skip_all)]
    async fn get_logs_for_address_in_batches(
        &self,
        filter: &Filter,
        addresses: HashSet<Address>,
        chunk_size: usize,
    ) -> Result<Vec<Log>, ProviderError> {
        let address_chunks = chunk_hashset(addresses, chunk_size);

        let logs_futures = address_chunks.into_iter().map(|chunk| async move {
            let filter =
                filter.clone().address(ValueOrArray::Array(chunk.into_iter().collect::<Vec<_>>()));
            self.provider.get_logs(&filter).await
        });

        let chunked_logs = try_join_all(logs_futures).await?;

        Ok(chunked_logs.concat())
    }

    /// Gets all logs for a given filter and then filters by addresses in memory
    #[tracing::instrument(skip_all)]
    async fn get_logs_for_address_in_memory(
        &self,
        filter: &Filter,
        addresses: HashSet<Address>,
    ) -> Result<Vec<Log>, ProviderError> {
        let logs = self.provider.get_logs(filter).await?;

        let filtered_logs =
            logs.into_iter().filter(|log| addresses.contains(&log.address())).collect::<Vec<_>>();

        Ok(filtered_logs)
    }

    #[tracing::instrument(skip_all)]
    pub async fn get_chain_id(&self) -> Result<U256, ProviderError> {
        let chain_id = self.provider.get_chain_id().await?;
        Ok(U256::from(chain_id))
    }

    pub fn get_inner_provider(&self) -> Arc<RindexerProvider> {
        Arc::clone(&self.provider)
    }

    pub fn get_chain_state_notification(&self) -> Option<Sender<ChainStateNotification>> {
        self.chain_state_notification.clone()
    }
}
#[derive(Error, Debug)]
pub enum RetryClientError {
    #[error("IPC provider can't be created for {0}: {1}")]
    IpcProviderCantBeCreated(String, String),

    #[error("http provider can't be created for {0}: {1}")]
    HttpProviderCantBeCreated(String, String),

    #[error("Could not build client: {0}")]
    CouldNotBuildClient(#[from] ReqwestError),

    #[error("Could not connect to client for chain_id: {0}")]
    CouldNotConnectClient(#[from] RpcError<TransportErrorKind>),

    #[error("Could not start reth node for network {0}: {1}")]
    RethNodeStartError(String, String),
}

#[allow(clippy::too_many_arguments)]
pub async fn create_client(
    rpc_url: &str,
    chain_id: u64,
    compute_units_per_second: Option<u64>,
    max_block_range: Option<U64>,
    block_poll_frequency: Option<BlockPollFrequency>,
    custom_headers: HeaderMap,
    address_filtering: Option<AddressFiltering>,
    chain_state_notification: Option<Sender<ChainStateNotification>>,
) -> Result<Arc<JsonRpcCachedProvider>, RetryClientError> {
<<<<<<< HEAD
    let rpc_url = Url::parse(rpc_url).map_err(|e| {
        RetryClientError::HttpProviderCantBeCreated(rpc_url.to_string(), e.to_string())
    })?;

    // Most log responses return in this timeout, any others retry on failure with smaller range
    let client_with_auth = Client::builder()
        .default_headers(custom_headers)
        .timeout(Duration::from_secs(90))
        .build()?;

    let http = Http::with_client(client_with_auth, rpc_url);
    let retry_layer = RetryBackoffLayer::new(5000, 1000, compute_units_per_second.unwrap_or(660));
    let rpc_client = RpcClient::builder().layer(retry_layer).transport(http, false);
    let provider =
        ProviderBuilder::new().network::<AnyNetwork>().connect_client(rpc_client.clone());
=======
    let provider = if rpc_url.ends_with(".ipc") {
        // IPC connection
        let ipc = IpcConnect::new(rpc_url.to_string());
        ProviderBuilder::new().connect_ipc(ipc).await.map_err(|e| {
            RetryClientError::HttpProviderCantBeCreated(
                rpc_url.to_string(),
                format!("IPC connection failed: {}", e),
            )
        })?
    } else {
        // HTTP connection
        let rpc_url = Url::parse(rpc_url).map_err(|e| {
            RetryClientError::HttpProviderCantBeCreated(rpc_url.to_string(), e.to_string())
        })?;

        let client_with_auth = Client::builder().default_headers(custom_headers).build()?;
        let http = Http::with_client(client_with_auth, rpc_url);
        let retry_layer =
            RetryBackoffLayer::new(5000, 500, compute_units_per_second.unwrap_or(660));
        let rpc_client = RpcClient::builder().layer(retry_layer).transport(http, false);
        ProviderBuilder::new().connect_client(rpc_client)
    };
>>>>>>> 6fb80b80

    Ok(Arc::new(
        JsonRpcCachedProvider::new(
            provider,
            chain_id,
            rpc_client,
            block_poll_frequency,
            max_block_range,
            address_filtering,
            chain_state_notification,
        )
        .await,
    ))
}

pub async fn get_chain_id(rpc_url: &str) -> Result<U256, RpcError<TransportErrorKind>> {
    let url = Url::parse(rpc_url).map_err(|e| RpcError::LocalUsageError(Box::new(e)))?;
    let provider = ProviderBuilder::new().connect_http(url);
    let call = provider.get_chain_id().await?;

    Ok(U256::from(call))
}

#[derive(Debug)]
pub struct CreateNetworkProvider {
    pub network_name: String,
    pub disable_logs_bloom_checks: bool,
    pub client: Arc<JsonRpcCachedProvider>,
}

impl CreateNetworkProvider {
    pub async fn create(
        manifest: &Manifest,
    ) -> Result<Vec<CreateNetworkProvider>, RetryClientError> {
        let provider_futures = manifest.networks.iter().map(|network| async move {
            // if reth is enabled for this network, we need to start the reth node.
            // once reth is started, we can use the reth ipc path to create a provider.
            let reth_tx = network.try_start_reth_node().await.map_err(|e| {
                RetryClientError::RethNodeStartError(network.name.clone(), e.to_string())
            })?;

            // if reth is enabled and started successfully, we can use the reth ipc path to create a provider.
            // else, we will use the rpc url provided in the manifest.
            let provider_url = if reth_tx.is_some() {
                network.get_reth_ipc_path().unwrap()
            } else {
                network.rpc.clone()
            };

            // create the provider
            let provider = create_client(
                &provider_url,
                network.chain_id,
                network.compute_units_per_second,
                network.max_block_range,
                network.block_poll_frequency,
                manifest.get_custom_headers(),
                network.get_logs_settings.clone().map(|settings| settings.address_filtering),
                reth_tx.clone(),
            )
            .await?;

            Ok::<_, RetryClientError>(CreateNetworkProvider {
                network_name: network.name.clone(),
                disable_logs_bloom_checks: network.disable_logs_bloom_checks.unwrap_or_default(),
                client: provider,
            })
        });

        try_join_all(provider_futures).await
    }

    /// Get the chain state notification for this network
    pub fn chain_state_notification(&self) -> Option<Sender<ChainStateNotification>> {
        self.client.chain_state_notification.clone()
    }
}

/// Get a provider for a specific network
pub fn get_network_provider<'a>(
    network: &str,
    providers: &'a [CreateNetworkProvider],
) -> Option<&'a CreateNetworkProvider> {
    providers.iter().find(|item| item.network_name == network)
}

#[cfg(test)]
mod tests {
    use super::*;

    #[tokio::test]
    async fn test_create_retry_client() {
        let rpc_url = "http://localhost:8545";
        let result =
            create_client(rpc_url, 1, Some(660), None, None, HeaderMap::new(), None, None).await;
        assert!(result.is_ok());
    }

    #[tokio::test]
    async fn test_create_retry_client_invalid_url() {
        let rpc_url = "invalid_url";
        let result =
            create_client(rpc_url, 1, Some(660), None, None, HeaderMap::new(), None, None).await;
        assert!(result.is_err());
        if let Err(RetryClientError::HttpProviderCantBeCreated(url, _)) = result {
            assert_eq!(url, rpc_url);
        } else {
            panic!("Expected HttpProviderCantBeCreated error");
        }
    }
}<|MERGE_RESOLUTION|>--- conflicted
+++ resolved
@@ -1,8 +1,5 @@
-<<<<<<< HEAD
+use crate::notifications::ChainStateNotification;
 use alloy::network::{AnyNetwork, AnyRpcBlock, AnyTransactionReceipt};
-=======
-use crate::notifications::ChainStateNotification;
->>>>>>> 6fb80b80
 use alloy::rpc::types::{Filter, ValueOrArray};
 use alloy::{
     eips::{BlockId, BlockNumberOrTag},
@@ -41,12 +38,8 @@
     time::{Duration, Instant},
 };
 use thiserror::Error;
-<<<<<<< HEAD
-use tokio::sync::Mutex;
+use tokio::sync::{broadcast::Sender, Mutex};
 use tokio::task::JoinError;
-=======
-use tokio::sync::{broadcast::Sender, Mutex};
->>>>>>> 6fb80b80
 use tracing::{debug, debug_span, error, Instrument};
 use url::Url;
 
@@ -646,46 +639,43 @@
     address_filtering: Option<AddressFiltering>,
     chain_state_notification: Option<Sender<ChainStateNotification>>,
 ) -> Result<Arc<JsonRpcCachedProvider>, RetryClientError> {
-<<<<<<< HEAD
-    let rpc_url = Url::parse(rpc_url).map_err(|e| {
-        RetryClientError::HttpProviderCantBeCreated(rpc_url.to_string(), e.to_string())
-    })?;
-
-    // Most log responses return in this timeout, any others retry on failure with smaller range
-    let client_with_auth = Client::builder()
-        .default_headers(custom_headers)
-        .timeout(Duration::from_secs(90))
-        .build()?;
-
-    let http = Http::with_client(client_with_auth, rpc_url);
-    let retry_layer = RetryBackoffLayer::new(5000, 1000, compute_units_per_second.unwrap_or(660));
-    let rpc_client = RpcClient::builder().layer(retry_layer).transport(http, false);
-    let provider =
-        ProviderBuilder::new().network::<AnyNetwork>().connect_client(rpc_client.clone());
-=======
-    let provider = if rpc_url.ends_with(".ipc") {
+    let (rpc_client, provider) = if rpc_url.ends_with(".ipc") {
         // IPC connection
         let ipc = IpcConnect::new(rpc_url.to_string());
-        ProviderBuilder::new().connect_ipc(ipc).await.map_err(|e| {
-            RetryClientError::HttpProviderCantBeCreated(
-                rpc_url.to_string(),
-                format!("IPC connection failed: {}", e),
-            )
-        })?
+        let retry_layer =
+            RetryBackoffLayer::new(5000, 1000, compute_units_per_second.unwrap_or(660));
+        let rpc_client = RpcClient::builder().layer(retry_layer).ipc(ipc.clone()).await?;
+
+        let provider =
+            ProviderBuilder::new().network::<AnyNetwork>().connect_ipc(ipc).await.map_err(|e| {
+                RetryClientError::HttpProviderCantBeCreated(
+                    rpc_url.to_string(),
+                    format!("IPC connection failed: {}", e),
+                )
+            })?;
+
+        (rpc_client, provider)
     } else {
         // HTTP connection
         let rpc_url = Url::parse(rpc_url).map_err(|e| {
             RetryClientError::HttpProviderCantBeCreated(rpc_url.to_string(), e.to_string())
         })?;
 
-        let client_with_auth = Client::builder().default_headers(custom_headers).build()?;
+        // Most log responses return in this timeout, any others retry on failure with smaller range
+        let client_with_auth = Client::builder()
+            .default_headers(custom_headers)
+            .timeout(Duration::from_secs(90))
+            .build()?;
+
         let http = Http::with_client(client_with_auth, rpc_url);
         let retry_layer =
-            RetryBackoffLayer::new(5000, 500, compute_units_per_second.unwrap_or(660));
+            RetryBackoffLayer::new(5000, 1000, compute_units_per_second.unwrap_or(660));
         let rpc_client = RpcClient::builder().layer(retry_layer).transport(http, false);
-        ProviderBuilder::new().connect_client(rpc_client)
+        let provider =
+            ProviderBuilder::new().network::<AnyNetwork>().connect_client(rpc_client.clone());
+
+        (rpc_client, provider)
     };
->>>>>>> 6fb80b80
 
     Ok(Arc::new(
         JsonRpcCachedProvider::new(
