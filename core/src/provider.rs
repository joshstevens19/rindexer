--- conflicted
+++ resolved
@@ -1,7 +1,4 @@
-<<<<<<< HEAD
 use alloy::rpc::types::{Filter, ValueOrArray};
-=======
->>>>>>> 965dd88f
 use alloy::{
     eips::{BlockId, BlockNumberOrTag},
     primitives::{Address, Bytes, TxHash, U256, U64},
@@ -33,14 +30,11 @@
 use log::debug;
 use serde::{Deserialize, Serialize};
 use serde_json::json;
-<<<<<<< HEAD
-=======
-use std::future::IntoFuture;
->>>>>>> 965dd88f
 use std::{
     sync::Arc,
     time::{Duration, Instant},
 };
+use std::future::IntoFuture;
 use thiserror::Error;
 use tokio::sync::Mutex;
 use tracing::{debug_span, error, Instrument};
