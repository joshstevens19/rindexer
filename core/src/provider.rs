use std::{
    sync::Arc,
    time::{Duration, Instant},
};

use alloy_primitives::{FixedBytes, Log as AlloyLog};
use ethers::{
    middleware::Middleware,
    prelude::{Bytes, Log},
    providers::{Http, Provider, ProviderError, RetryClient, RetryClientBuilder},
<<<<<<< HEAD
    types::{Address as EthersAddress, Block, BlockNumber, Bytes as EthersBytes, H256, U256, U64},
=======
    types::{
        Action, ActionType, Address, Block, BlockNumber, Call, CallType, Trace, H256, U256, U64,
    },
>>>>>>> f02bd6cc
};
use reqwest::header::HeaderMap;
use serde::{Deserialize, Serialize};
use serde_json::json;
use thiserror::Error;
use tokio::sync::Mutex;
use tracing::{error, info};
use url::Url;

use crate::{event::RindexerEventFilter, manifest::core::Manifest};

#[derive(Debug)]
pub struct JsonRpcCachedProvider {
    provider: Arc<Provider<RetryClient<Http>>>,
    cache: Mutex<Option<(Instant, Arc<Block<H256>>)>>,
    is_zk_chain: bool,
    #[allow(unused)]
    chain_id: u64,
    pub max_block_range: Option<U64>,
}

/// TODO: This is a temporary type until we migrate to alloy
#[derive(Debug, Clone, Default, PartialEq, Eq, Serialize, Deserialize)]
pub struct WrappedLog {
    #[serde(flatten)]
    pub inner: Log,
    #[serde(rename = "blockTimestamp")]
    #[serde(skip_serializing_if = "Option::is_none")]
    pub block_timestamp: Option<U256>,
}

<<<<<<< HEAD
impl WrappedLog {
    /// Creates a `WrappedLog` from an `alloy::Log` with an optional block timestamp.
    pub fn from_alloy_log(
        alloy_log: &AlloyLog,
        block_timestamp: u64,
        block_hash: FixedBytes<32>,
        block_number: u64,
        tx_hash: &FixedBytes<32>,
        tx_index: u64,
        log_index: usize,
        log_type: Option<String>,
        removed: bool,
    ) -> Self {
        let log_topics = alloy_log.topics();
        let address = alloy_log.address;
        let address_bytes: [u8; 20] = address.into_array();
        let block_hash = H256::from(block_hash.0);
        let tx_hash = H256::from(tx_hash.0);

        let ethers_log = Log {
            // Convert Alloy Address to Ethers Address
            address: EthersAddress::from(address_bytes),

            // Convert Alloy topics (Vec<FixedBytes<32>>) to Ethers topics (Vec<H256>)
            topics: log_topics
                .iter()
                .map(|fixed_bytes| {
                    let bytes: [u8; 32] = (*fixed_bytes).into();
                    H256::from(bytes)
                })
                .collect(),

            // Convert Alloy Bytes to Ethers Bytes
            data: EthersBytes::from(alloy_log.data.data.to_vec()),

            // Set optional metadata fields to None (not provided by AlloyLog)
            block_hash: Some(block_hash),
            block_number: Some(U64::from(block_number)),
            transaction_hash: Some(tx_hash),
            transaction_index: Some(U64::from(tx_index)),
            log_index: Some(U256::from(log_index)),
            transaction_log_index: Some(U256::from(tx_index)),
            log_type: log_type.map(|s| s.to_string()),
            removed: Some(removed),
        };

        let block_timestamp = Some(U256::from(block_timestamp));

        WrappedLog { inner: ethers_log, block_timestamp }
    }
=======
#[derive(Debug, Clone, Serialize, Deserialize)]
pub struct TraceCall {
    pub from: Address,
    pub gas: String,
    #[serde(rename = "gasUsed")]
    pub gas_used: U256,
    pub to: Option<Address>,
    #[serde(skip_serializing_if = "Option::is_none")]
    pub error: Option<String>,
    pub input: Bytes,
    #[serde(default)]
    pub value: U256,
    #[serde(rename = "type")]
    pub typ: String,
    #[serde(default)]
    pub calls: Vec<TraceCall>,
}

#[derive(Debug, Clone, Serialize, Deserialize)]
pub struct TraceCallFrame {
    /// Zksync chains do not return `tx_hash` in their call trace response.
    #[serde(rename = "txHash")]
    #[serde(skip_serializing_if = "Option::is_none")]
    pub tx_hash: Option<H256>,
    pub result: TraceCall,
>>>>>>> f02bd6cc
}

impl JsonRpcCachedProvider {
    pub async fn new(
        provider: Provider<RetryClient<Http>>,
        chain_id: u64,
        max_block_range: Option<U64>,
    ) -> Self {
        let response: Result<String, _> = provider.request("zks_L1ChainId", [&()]).await;
        let is_zk_chain = response.is_ok();

        if is_zk_chain {
            info!("Chain {} is zk chain. Trace indexing adjusted.", chain_id);
        }

        JsonRpcCachedProvider {
            provider: Arc::new(provider),
            cache: Mutex::new(None),
            max_block_range,
            chain_id,
            is_zk_chain,
        }
    }

    pub async fn get_latest_block(&self) -> Result<Option<Arc<Block<H256>>>, ProviderError> {
        let mut cache_guard = self.cache.lock().await;

        if let Some((timestamp, block)) = &*cache_guard {
            if timestamp.elapsed() < Duration::from_millis(50) {
                return Ok(Some(Arc::clone(block)));
            }
        }

        let latest_block = self.provider.get_block(BlockNumber::Latest).await?;

        if let Some(block) = latest_block {
            let arc_block = Arc::new(block);
            *cache_guard = Some((Instant::now(), Arc::clone(&arc_block)));
            return Ok(Some(arc_block));
        } else {
            *cache_guard = None;
        }

        Ok(None)
    }

    pub async fn get_block_number(&self) -> Result<U64, ProviderError> {
        self.provider.get_block_number().await
    }

    /// Prefer using `trace_block` where possible as it returns more information.
    ///
    /// The current ethers version does not allow batching, we should upgrade to alloy.
    pub async fn debug_trace_block_by_number(
        &self,
        block_number: U64,
    ) -> Result<Vec<Trace>, ProviderError> {
        // TODO: Consider the need to use `arbtrace_block` for early arbitrum blocks?
        let block = json!(serde_json::to_string_pretty(&block_number)?.replace("\"", ""));
        let options = if self.is_zk_chain {
            json!({ "tracer": "callTracer" })
        } else {
            json!({ "tracer": "callTracer", "tracerConfig": { "onlyTopCall": true } })
        };

        let valid_traces: Vec<TraceCallFrame> =
            self.provider.request("debug_traceBlockByNumber", [block, options]).await?;

        let mut flattened_calls = Vec::new();

        for trace in valid_traces {
            flattened_calls.push(TraceCallFrame {
                tx_hash: trace.tx_hash,
                result: TraceCall { calls: vec![], ..trace.result },
            });

            let mut stack = vec![];
            stack.extend(trace.result.calls.into_iter());

            while let Some(call) = stack.pop() {
                flattened_calls.push(TraceCallFrame {
                    tx_hash: None,
                    result: TraceCall { calls: vec![], ..call },
                });
                stack.extend(call.calls.into_iter());
            }
        }

        let traces = flattened_calls
            .into_iter()
            .filter_map(|frame| {
                // It's not clear in what situation this is None, but it does happen so it's
                // better to avoid deserialization errors for now and remove them from the list.
                //
                // We know they cannot be a valid native token transfer.
                if let Some(to) = frame.result.to {
                    Some(Trace {
                        action: Action::Call(Call {
                            from: frame.result.from,
                            to,
                            value: frame.result.value,
                            gas: U256::from_str_radix(
                                frame.result.gas.trim_start_matches("0x"),
                                16,
                            )
                            .unwrap_or_default(),
                            input: frame.result.input,
                            call_type: CallType::Call,
                        }),
                        result: None,
                        trace_address: vec![],
                        subtraces: 0,
                        transaction_hash: frame.tx_hash,
                        transaction_position: None, // not provided by debug_trace
                        block_number: block_number.as_u64(),
                        block_hash: H256::zero(), // not provided by debug_trace
                        error: frame.result.error,
                        action_type: ActionType::Call,
                    })
                } else {
                    None
                }
            })
            .collect();

        Ok(traces)
    }

    /// Request `trace_block` information. This currently does not support batched multi-calls.
    pub async fn trace_block(&self, block_number: U64) -> Result<Vec<Trace>, ProviderError> {
        self.provider.trace_block(BlockNumber::Number(block_number)).await
    }

    pub async fn get_logs(
        &self,
        filter: &RindexerEventFilter,
    ) -> Result<Vec<WrappedLog>, ProviderError> {
        // rindexer_info!("get_logs DEBUG [{:?}]", filter.raw_filter());
        // LEAVING FOR NOW CONTEXT: TEMP FIX TO MAKE SURE FROM BLOCK IS ALWAYS SET
        // let mut filter = filter.raw_filter().clone();
        // if filter.get_from_block().is_none() {
        //     filter = filter.from_block(BlockNumber::Earliest);
        // }
        // rindexer_info!("get_logs DEBUG AFTER [{:?}]", filter);
        let result = self.provider.request("eth_getLogs", [filter.raw_filter()]).await?;
        // rindexer_info!("get_logs RESULT [{:?}]", result);
        Ok(result)
    }

    pub async fn get_chain_id(&self) -> Result<U256, ProviderError> {
        self.provider.get_chainid().await
    }

    pub fn get_inner_provider(&self) -> Arc<Provider<RetryClient<Http>>> {
        Arc::clone(&self.provider)
    }
}
#[derive(Error, Debug)]
pub enum RetryClientError {
    #[error("http provider can't be created for {0}: {1}")]
    HttpProviderCantBeCreated(String, String),

    #[error("Could not build client: {0}")]
    CouldNotBuildClient(#[from] reqwest::Error),

    #[error("Could not connect to client for chain_id: {0}")]
    CouldNotConnectClient(#[from] ProviderError),
}

pub async fn create_client(
    rpc_url: &str,
    chain_id: u64,
    compute_units_per_second: Option<u64>,
    max_block_range: Option<U64>,
    custom_headers: HeaderMap,
) -> Result<Arc<JsonRpcCachedProvider>, RetryClientError> {
    let url = Url::parse(rpc_url).map_err(|e| {
        RetryClientError::HttpProviderCantBeCreated(rpc_url.to_string(), e.to_string())
    })?;
    let client = reqwest::Client::builder().default_headers(custom_headers).build()?;

    let provider = Http::new_with_client(url, client);

    let retry_client = RetryClientBuilder::default()
        // assume minimum compute units per second if not provided as growth plan standard
        .compute_units_per_second(compute_units_per_second.unwrap_or(660))
        .rate_limit_retries(5000)
        .timeout_retries(1000)
        .initial_backoff(Duration::from_millis(500))
        .build(provider, Box::<ethers::providers::HttpRateLimitRetryPolicy>::default());
    let instance = Provider::new(retry_client);

    Ok(Arc::new(JsonRpcCachedProvider::new(instance, chain_id, max_block_range).await))
}

pub async fn get_chain_id(rpc_url: &str) -> Result<U256, ProviderError> {
    let url = Url::parse(rpc_url).map_err(|_| ProviderError::UnsupportedRPC)?;
    let provider = Provider::new(Http::new(url));

    provider.get_chainid().await
}

#[derive(Debug)]
pub struct CreateNetworkProvider {
    pub network_name: String,
    pub disable_logs_bloom_checks: bool,
    pub client: Arc<JsonRpcCachedProvider>,
}

impl CreateNetworkProvider {
    pub async fn create(
        manifest: &Manifest,
    ) -> Result<Vec<CreateNetworkProvider>, RetryClientError> {
        let mut result: Vec<CreateNetworkProvider> = vec![];
        for network in &manifest.networks {
            let provider = create_client(
                &network.rpc,
                network.chain_id,
                network.compute_units_per_second,
                network.max_block_range,
                manifest.get_custom_headers(),
            )
            .await?;
            result.push(CreateNetworkProvider {
                network_name: network.name.clone(),
                disable_logs_bloom_checks: network.disable_logs_bloom_checks.unwrap_or_default(),
                client: provider,
            });
        }

        Ok(result)
    }
}

/// Get a provider for a specific network
pub fn get_network_provider<'a>(
    network: &str,
    providers: &'a [CreateNetworkProvider],
) -> Option<&'a CreateNetworkProvider> {
    providers.iter().find(|item| item.network_name == network)
}

#[cfg(test)]
mod tests {
    use super::*;

    #[tokio::test]
    async fn test_create_retry_client() {
        let rpc_url = "http://localhost:8545";
        let result = create_client(rpc_url, 1, Some(660), None, HeaderMap::new()).await;
        assert!(result.is_ok());
    }

    #[tokio::test]
    async fn test_create_retry_client_invalid_url() {
        let rpc_url = "invalid_url";
        let result = create_client(rpc_url, 1, Some(660), None, HeaderMap::new()).await;
        assert!(result.is_err());
        if let Err(RetryClientError::HttpProviderCantBeCreated(url, _)) = result {
            assert_eq!(url, rpc_url);
        } else {
            panic!("Expected HttpProviderCantBeCreated error");
        }
    }
}<|MERGE_RESOLUTION|>--- conflicted
+++ resolved
@@ -8,13 +8,10 @@
     middleware::Middleware,
     prelude::{Bytes, Log},
     providers::{Http, Provider, ProviderError, RetryClient, RetryClientBuilder},
-<<<<<<< HEAD
-    types::{Address as EthersAddress, Block, BlockNumber, Bytes as EthersBytes, H256, U256, U64},
-=======
     types::{
-        Action, ActionType, Address, Block, BlockNumber, Call, CallType, Trace, H256, U256, U64,
+        Action, ActionType, Address as EthersAddress, Block, BlockNumber, Bytes as EthersBytes,
+        Call, CallType, Trace, H256, U256, U64,
     },
->>>>>>> f02bd6cc
 };
 use reqwest::header::HeaderMap;
 use serde::{Deserialize, Serialize};
@@ -46,7 +43,33 @@
     pub block_timestamp: Option<U256>,
 }
 
-<<<<<<< HEAD
+#[derive(Debug, Clone, Serialize, Deserialize)]
+pub struct TraceCall {
+    pub from: Address,
+    pub gas: String,
+    #[serde(rename = "gasUsed")]
+    pub gas_used: U256,
+    pub to: Option<Address>,
+    #[serde(skip_serializing_if = "Option::is_none")]
+    pub error: Option<String>,
+    pub input: Bytes,
+    #[serde(default)]
+    pub value: U256,
+    #[serde(rename = "type")]
+    pub typ: String,
+    #[serde(default)]
+    pub calls: Vec<TraceCall>,
+}
+
+#[derive(Debug, Clone, Serialize, Deserialize)]
+pub struct TraceCallFrame {
+    /// Zksync chains do not return `tx_hash` in their call trace response.
+    #[serde(rename = "txHash")]
+    #[serde(skip_serializing_if = "Option::is_none")]
+    pub tx_hash: Option<H256>,
+    pub result: TraceCall,
+}
+
 impl WrappedLog {
     /// Creates a `WrappedLog` from an `alloy::Log` with an optional block timestamp.
     pub fn from_alloy_log(
@@ -97,33 +120,6 @@
 
         WrappedLog { inner: ethers_log, block_timestamp }
     }
-=======
-#[derive(Debug, Clone, Serialize, Deserialize)]
-pub struct TraceCall {
-    pub from: Address,
-    pub gas: String,
-    #[serde(rename = "gasUsed")]
-    pub gas_used: U256,
-    pub to: Option<Address>,
-    #[serde(skip_serializing_if = "Option::is_none")]
-    pub error: Option<String>,
-    pub input: Bytes,
-    #[serde(default)]
-    pub value: U256,
-    #[serde(rename = "type")]
-    pub typ: String,
-    #[serde(default)]
-    pub calls: Vec<TraceCall>,
-}
-
-#[derive(Debug, Clone, Serialize, Deserialize)]
-pub struct TraceCallFrame {
-    /// Zksync chains do not return `tx_hash` in their call trace response.
-    #[serde(rename = "txHash")]
-    #[serde(skip_serializing_if = "Option::is_none")]
-    pub tx_hash: Option<H256>,
-    pub result: TraceCall,
->>>>>>> f02bd6cc
 }
 
 impl JsonRpcCachedProvider {
