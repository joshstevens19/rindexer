--- conflicted
+++ resolved
@@ -10,7 +10,6 @@
 use crate::types::aws_config::AwsConfig;
 
 #[derive(Debug, Clone)]
-#[allow(clippy::upper_case_acronyms)]
 pub struct SNS {
     client: Client,
 }
@@ -27,35 +26,31 @@
             }
         }
 
-        // Set explicit credentials only if both access_key and secret_key are provided
-        if let (Some(access_key), Some(secret_key)) = (&config.access_key, &config.secret_key) {
+        // Define region_provider and credentials_provider
+        let region_provider = Region::new(config.region.clone().unwrap_or_default());
+        let credentials_provider = if let (Some(access_key), Some(secret_key)) = (&config.access_key, &config.secret_key) {
             if !access_key.trim().is_empty() && !secret_key.trim().is_empty() {
-                let credentials_provider = Credentials::new(
+                Some(Credentials::new(
                     access_key,
                     secret_key,
                     config.session_token.clone(),
                     None,
                     "manual",
-                );
-                aws_config_builder = aws_config_builder.credentials_provider(credentials_provider);
+                ))
+            } else {
+                None
             }
+        } else {
+            None
+        };
+
+        // Use the credentials_provider if available, otherwise use a default or handle the None case
+        if let Some(credentials) = credentials_provider {
+            aws_config_builder = aws_config_builder.credentials_provider(credentials);
         }
 
-        // Load the configuration
-        let mut sdk_config = aws_config_builder.load().await;
-
-        // Conditionally set endpoint if it exists
-        if let Some(endpoint_url) = &config.endpoint_url {
-            if !endpoint_url.trim().is_empty() {
-                sdk_config = sdk_config.to_builder().endpoint_url(endpoint_url).build();
-            }
-        }
-
-<<<<<<< HEAD
-=======
-        let mut sdk_config = aws_config::defaults(BehaviorVersion::latest())
+        let mut sdk_config = aws_config_builder
             .region(region_provider)
-            .credentials_provider(credentials_provider)
             .load()
             .await;
 
@@ -66,7 +61,6 @@
             }
         }
 
->>>>>>> 7bb82c4f
         let client = Client::new(&sdk_config);
 
         // Test the connection by listing SNS topics
