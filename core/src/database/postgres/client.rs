use std::{env, future::Future, time::Duration};

use bb8::{Pool, RunError};
use bb8_postgres::PostgresConnectionManager;
use bytes::Buf;
use dotenv::dotenv;
use futures::pin_mut;
use native_tls::TlsConnector;
use postgres_native_tls::MakeTlsConnector;
use tokio::{task, time::timeout};
pub use tokio_postgres::types::{ToSql, Type as PgType};
use tokio_postgres::{
    binary_copy::BinaryCopyInWriter, config::SslMode, Config, CopyInSink, Error as PgError, Row,
    Statement, ToStatement, Transaction as PgTransaction,
};
use tracing::error;

use crate::database::postgres::{
    generate::generate_event_table_columns_names_sql, sql_type_wrapper::EthereumSqlTypeWrapper,
};

pub fn connection_string() -> Result<String, env::VarError> {
    dotenv().ok();
    let connection = env::var("DATABASE_URL")?;
    Ok(connection)
}

#[derive(thiserror::Error, Debug)]
pub enum PostgresConnectionError {
    #[error("The database connection string is wrong please check your environment: {0}")]
    DatabaseConnectionConfigWrong(#[from] env::VarError),

    #[error("Connection pool error: {0}")]
    ConnectionPoolError(#[from] tokio_postgres::Error),

    #[error("Connection pool runtime error: {0}")]
    ConnectionPoolRuntimeError(#[from] RunError<tokio_postgres::Error>),

    #[error("Can not connect to the database please make sure your connection string is correct")]
    CanNotConnectToDatabase,

    #[error("Could not parse connection string make sure it is correctly formatted")]
    CouldNotParseConnectionString,

    #[error("Could not create tls connector")]
    CouldNotCreateTlsConnector,
}

#[derive(thiserror::Error, Debug)]
pub enum PostgresError {
    #[error("PgError {0}")]
    PgError(#[from] PgError),

    #[error("Pg Pool error: {0}")]
    ConnectionPoolError(#[from] RunError<tokio_postgres::Error>),
}

#[allow(unused)]
pub struct PostgresTransaction<'a> {
    pub transaction: PgTransaction<'a>,
}

impl PostgresTransaction<'_> {
    #[allow(unused)]
    pub async fn execute(
        &mut self,
        query: &str,
        params: &[&(dyn ToSql + Sync)],
    ) -> Result<u64, PostgresError> {
        self.transaction.execute(query, params).await.map_err(PostgresError::PgError)
    }

    #[allow(unused)]
    pub async fn commit(self) -> Result<(), PostgresError> {
        self.transaction.commit().await.map_err(PostgresError::PgError)
    }

    #[allow(unused)]
    pub async fn rollback(self) -> Result<(), PostgresError> {
        self.transaction.rollback().await.map_err(PostgresError::PgError)
    }
}

#[derive(thiserror::Error, Debug)]
pub enum BulkInsertPostgresError {
    #[error("{0}")]
    PostgresError(#[from] PostgresError),

    #[error("{0}")]
    CouldNotWriteDataToPostgres(#[from] tokio_postgres::Error),
}

pub struct PostgresClient {
    pool: Pool<PostgresConnectionManager<MakeTlsConnector>>,
}

impl PostgresClient {
    pub async fn new() -> Result<Self, PostgresConnectionError> {
        async fn _new(disable_ssl: bool) -> Result<PostgresClient, PostgresConnectionError> {
            let connection_str = connection_string()?;
            let mut config: Config = connection_str
                .parse()
                .map_err(|_| PostgresConnectionError::CouldNotParseConnectionString)?;

            if disable_ssl {
                config.ssl_mode(SslMode::Disable);
            }

            let connector = TlsConnector::builder()
                .build()
                .map_err(|_| PostgresConnectionError::CouldNotCreateTlsConnector)?;
            let tls_connector = MakeTlsConnector::new(connector);

            // Perform a direct connection test
            let (client, connection) =
                match timeout(Duration::from_millis(5000), config.connect(tls_connector.clone()))
                    .await
                {
                    Ok(Ok((client, connection))) => (client, connection),
                    Ok(Err(e)) => {
                        // retry without ssl if ssl has been attempted and failed
                        if !disable_ssl &&
                            config.get_ssl_mode() != SslMode::Disable &&
                            !connection_str.contains("sslmode=require")
                        {
                            return Box::pin(_new(true)).await;
                        }
                        error!("Error connecting to database: {}", e);
                        return Err(PostgresConnectionError::CanNotConnectToDatabase);
                    }
                    Err(e) => {
                        error!("Timeout connecting to database: {}", e);
                        return Err(PostgresConnectionError::CanNotConnectToDatabase);
                    }
                };

            // Spawn the connection future to ensure the connection is established
            let connection_handle = task::spawn(connection);

            // Perform a simple query to check the connection
            match client.query_one("SELECT 1", &[]).await {
                Ok(_) => {}
                Err(_) => return Err(PostgresConnectionError::CanNotConnectToDatabase),
            };

            // Drop the client and ensure the connection handle completes
            drop(client);
            match connection_handle.await {
                Ok(Ok(())) => (),
                Ok(Err(_)) => return Err(PostgresConnectionError::CanNotConnectToDatabase),
                Err(_) => return Err(PostgresConnectionError::CanNotConnectToDatabase),
            }

            let manager = PostgresConnectionManager::new(config, tls_connector);

            // TODO: It's important for users to be able to define the pool size they want.
            // Rust binding projects can use this client, but it's critical to have config access.
            let pool = Pool::builder().build(manager).await?;

            Ok(PostgresClient { pool })
        }

        _new(false).await
    }

    pub async fn from_connection(
        pool: Pool<PostgresConnectionManager<MakeTlsConnector>>,
    ) -> Result<Self, PostgresConnectionError> {
        Ok(Self { pool })
    }

    pub async fn batch_execute(&self, sql: &str) -> Result<(), PostgresError> {
        let conn = self.pool.get().await?;
        conn.batch_execute(sql).await.map_err(PostgresError::PgError)
    }

    pub async fn execute<T>(
        &self,
        query: &T,
        params: &[&(dyn ToSql + Sync)],
    ) -> Result<u64, PostgresError>
    where
        T: ?Sized + ToStatement,
    {
        let conn = self.pool.get().await?;
        conn.execute(query, params).await.map_err(PostgresError::PgError)
    }

    pub async fn prepare(
        &self,
        query: &str,
        parameter_types: &[PgType],
    ) -> Result<Statement, PostgresError> {
        let conn = self.pool.get().await?;
        conn.prepare_typed(query, parameter_types).await.map_err(PostgresError::PgError)
    }

    pub async fn with_transaction<F, Fut, T, Q>(
        &self,
        query: &Q,
        params: &[&(dyn ToSql + Sync)],
        f: F,
    ) -> Result<T, PostgresError>
    where
        F: FnOnce(u64) -> Fut + Send,
        Fut: Future<Output = Result<T, PostgresError>> + Send,
        Q: ?Sized + ToStatement,
    {
        let mut conn = self.pool.get().await.map_err(PostgresError::ConnectionPoolError)?;
        let transaction = conn.transaction().await.map_err(PostgresError::PgError)?;

        let count = transaction.execute(query, params).await.map_err(PostgresError::PgError)?;

        let result = f(count).await?;

        transaction.commit().await.map_err(PostgresError::PgError)?;

        Ok(result)
    }

    pub async fn query<T>(
        &self,
        query: &T,
        params: &[&(dyn ToSql + Sync)],
    ) -> Result<Vec<Row>, PostgresError>
    where
        T: ?Sized + ToStatement,
    {
        let conn = self.pool.get().await?;
        let rows = conn.query(query, params).await.map_err(PostgresError::PgError)?;
        Ok(rows)
    }

    pub async fn query_one<T>(
        &self,
        query: &T,
        params: &[&(dyn ToSql + Sync)],
    ) -> Result<Row, PostgresError>
    where
        T: ?Sized + ToStatement,
    {
        let conn = self.pool.get().await?;
        let row = conn.query_one(query, params).await.map_err(PostgresError::PgError)?;
        Ok(row)
    }

    pub async fn query_one_or_none<T>(
        &self,
        query: &T,
        params: &[&(dyn ToSql + Sync)],
    ) -> Result<Option<Row>, PostgresError>
    where
        T: ?Sized + ToStatement,
    {
        let conn = self.pool.get().await?;
        let row = conn.query_opt(query, params).await.map_err(PostgresError::PgError)?;
        Ok(row)
    }

    pub async fn batch_insert<T>(
        &self,
        query: &T,
        params_list: Vec<Vec<Box<dyn ToSql + Send + Sync>>>,
    ) -> Result<(), PostgresError>
    where
        T: ?Sized + ToStatement,
    {
        let mut conn = self.pool.get().await?;
        let transaction = conn.transaction().await.map_err(PostgresError::PgError)?;

        for params in params_list {
            let params_refs: Vec<&(dyn ToSql + Sync)> =
                params.iter().map(|param| param.as_ref() as &(dyn ToSql + Sync)).collect();
            transaction.execute(query, &params_refs).await.map_err(PostgresError::PgError)?;
        }

        transaction.commit().await.map_err(PostgresError::PgError)?;
        Ok(())
    }

    pub async fn copy_in<T, U>(&self, statement: &T) -> Result<CopyInSink<U>, PostgresError>
    where
        T: ?Sized + ToStatement,
        U: Buf + 'static + Send,
    {
        let conn = self.pool.get().await?;

        conn.copy_in(statement).await.map_err(PostgresError::PgError)
    }

    pub async fn bulk_insert_via_copy(
        &self,
        table_name: &str,
        column_names: &[String],
        column_types: &[PgType],
        data: &[Vec<EthereumSqlTypeWrapper>],
    ) -> Result<(), BulkInsertPostgresError> {
        let stmt = format!(
            "COPY {} ({}) FROM STDIN WITH (FORMAT binary)",
            table_name,
            generate_event_table_columns_names_sql(column_names),
        );

<<<<<<< HEAD
=======
        // info!("Bulk insert statement: {}", stmt);

>>>>>>> 5eb1283c
        let prepared_data: Vec<Vec<&(dyn ToSql + Sync)>> = data
            .iter()
            .map(|row| row.iter().map(|param| param as &(dyn ToSql + Sync)).collect())
            .collect();

<<<<<<< HEAD
=======
        // info!("Prepared data: {:?}", prepared_data);

>>>>>>> 5eb1283c
        let sink = self.copy_in(&stmt).await?;

        let writer = BinaryCopyInWriter::new(sink, column_types);
        pin_mut!(writer);

        // This can cause issues with Binary Copy command not completing and leaving hanging
        // processes. See similar: https://github.com/sfackler/rust-postgres/issues/1109
        for row in prepared_data.iter() {
            if let Err(e) = writer.as_mut().write(row).await {
                error!("Error writing binary data {}", e);
                writer.finish().await?;
                return Err(e)?;
            };
        }

        writer.finish().await?;

        Ok(())
    }

    pub async fn bulk_insert(
        &self,
        table_name: &str,
        column_names: &[String],
        bulk_data: &[Vec<EthereumSqlTypeWrapper>],
    ) -> Result<u64, PostgresError> {
        let total_columns = column_names.len();

        // Good for debugging
        // if table_name == "sponsorship.rate_limit" {
        //     for (i, row) in bulk_data.iter().enumerate() {
        //         for (j, param) in row.iter().enumerate() {
        //             info!(
        //                 "Row {} Column {} ({:?}) -> Value: {:?}, Type: {:?}",
        //                 i,
        //                 j,
        //                 column_names.get(j),
        //                 param,
        //                 param.to_type()
        //             );
        //         }
        //     }
        // }

        let mut query = format!(
            "INSERT INTO {} ({}) VALUES ",
            table_name,
            generate_event_table_columns_names_sql(column_names),
        );
        let mut params: Vec<&(dyn ToSql + Sync)> = Vec::new();

        for (i, row) in bulk_data.iter().enumerate() {
            if i > 0 {
                query.push(',');
            }
            let mut placeholders = vec![];
            for j in 0..total_columns {
                placeholders.push(format!("${}", i * total_columns + j + 1));
            }
            query.push_str(&format!("({})", placeholders.join(",")));

            for param in row {
                params.push(param as &(dyn ToSql + Sync));
            }
        }

        // Good for debugging
        // if table_name == "sponsorship.rate_limit" {
        //     info!("query: {:?}", query);
        //     info!(
        //         "params original types: {:?}",
        //         bulk_data.iter().flat_map(|row| row.iter().map(|p|
        // p.to_type())).collect::<Vec<_>>()     );
        // }

        self.execute(&query, &params).await
    }

    /// This will use COPY to insert the data into the database
    /// or use the normal bulk inserts if the data is not large enough to
    /// need a COPY. This uses `bulk_insert` and `bulk_insert_via_copy` under the hood
    pub async fn insert_bulk(
        &self,
        table_name: &str,
        columns: &[String],
        postgres_bulk_data: &[Vec<EthereumSqlTypeWrapper>],
    ) -> Result<(), String> {
        if postgres_bulk_data.is_empty() {
            return Ok(());
        }

        if postgres_bulk_data.len() > 100 {
            for chunk in postgres_bulk_data.chunks(10_000) {
                let column_types: Vec<PgType> =
                    chunk[0].iter().map(|param| param.to_type()).collect();

                self.bulk_insert_via_copy(table_name, columns, &column_types, chunk)
                    .await
                    .map_err(|e| e.to_string())?;
            }

            Ok(())
        } else {
            self.bulk_insert(table_name, columns, postgres_bulk_data)
                .await
                .map(|_| ())
                .map_err(|e| e.to_string())
        }
    }
}<|MERGE_RESOLUTION|>--- conflicted
+++ resolved
@@ -51,7 +51,7 @@
     #[error("PgError {0}")]
     PgError(#[from] PgError),
 
-    #[error("Pg Pool error: {0}")]
+    #[error("Connection pool error: {0}")]
     ConnectionPoolError(#[from] RunError<tokio_postgres::Error>),
 }
 
@@ -301,34 +301,22 @@
             generate_event_table_columns_names_sql(column_names),
         );
 
-<<<<<<< HEAD
-=======
         // info!("Bulk insert statement: {}", stmt);
 
->>>>>>> 5eb1283c
         let prepared_data: Vec<Vec<&(dyn ToSql + Sync)>> = data
             .iter()
             .map(|row| row.iter().map(|param| param as &(dyn ToSql + Sync)).collect())
             .collect();
 
-<<<<<<< HEAD
-=======
         // info!("Prepared data: {:?}", prepared_data);
 
->>>>>>> 5eb1283c
         let sink = self.copy_in(&stmt).await?;
 
         let writer = BinaryCopyInWriter::new(sink, column_types);
         pin_mut!(writer);
 
-        // This can cause issues with Binary Copy command not completing and leaving hanging
-        // processes. See similar: https://github.com/sfackler/rust-postgres/issues/1109
         for row in prepared_data.iter() {
-            if let Err(e) = writer.as_mut().write(row).await {
-                error!("Error writing binary data {}", e);
-                writer.finish().await?;
-                return Err(e)?;
-            };
+            writer.as_mut().write(row).await?;
         }
 
         writer.finish().await?;
@@ -408,16 +396,12 @@
         }
 
         if postgres_bulk_data.len() > 100 {
-            for chunk in postgres_bulk_data.chunks(10_000) {
-                let column_types: Vec<PgType> =
-                    chunk[0].iter().map(|param| param.to_type()).collect();
-
-                self.bulk_insert_via_copy(table_name, columns, &column_types, chunk)
-                    .await
-                    .map_err(|e| e.to_string())?;
-            }
-
-            Ok(())
+            let column_types: Vec<PgType> =
+                postgres_bulk_data[0].iter().map(|param| param.to_type()).collect();
+
+            self.bulk_insert_via_copy(table_name, columns, &column_types, postgres_bulk_data)
+                .await
+                .map_err(|e| e.to_string())
         } else {
             self.bulk_insert(table_name, columns, postgres_bulk_data)
                 .await
