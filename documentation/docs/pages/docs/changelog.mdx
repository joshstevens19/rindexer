--- conflicted
+++ resolved
@@ -5,11 +5,8 @@
 
 ### Features
 -------------------------------------------------
-<<<<<<< HEAD
+- feat: support tuples and nested tuples as event inputs
 - feat: support array in `input_name` factory filter configuration
-=======
-feat: support tuples and nested tuples as event inputs
->>>>>>> 3d965a4e
 
 ### Bug fixes
 -------------------------------------------------
