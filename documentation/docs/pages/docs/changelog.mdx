--- conflicted
+++ resolved
@@ -8,11 +8,8 @@
 
 ### Bug fixes
 -------------------------------------------------
-<<<<<<< HEAD
+- fix: reorg safe range calculation for out-of-range an error message
 - fix: Upgrade dependecy minor versions to get latest alloy fixes
-=======
-fix: reorg safe range calculation for out-of-range an error message
->>>>>>> 883eb343
 
 ### Breaking changes
 -------------------------------------------------
