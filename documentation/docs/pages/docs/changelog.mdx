# Changelog

## Changes Not Deployed
-------------------------------------------------

### Features
-------------------------------------------------

- Adds timestamp config to the yaml config, allowing users to opt-in to block timestamps in logs
- Add chain_id to TxInformation struct

### Bug fixes
-------------------------------------------------

<<<<<<< HEAD
- Move rust_playground to examples
=======
- fix: resolve build issues with reth dependencies, and feature gate reth dependencies to avoid bloating the binary size
>>>>>>> 333e2f1c

### Breaking changes
-------------------------------------------------

## Releases
-------------------------------------------------

all release branches are deployed through `release/VERSION_NUMBER` branches

# 0.21.1-beta - 16th July 2025

github branch - https://github.com/joshstevens19/rindexer/tree/release/0.21.1

- linux binary - https://github.com/joshstevens19/rindexer/releases/download/v0.21.1/rindexer_linux-amd64.tar.gz
- mac apple silicon binary - https://github.com/joshstevens19/rindexer/releases/download/v0.21.1/rindexer_darwin-arm64.tar.gz
- mac apple intel binary - https://github.com/joshstevens19/rindexer/releases/download/v0.21.1/rindexer_darwin-amd64.tar.gz
- windows binary - https://github.com/joshstevens19/rindexer/releases/download/v0.21.1/rindexer_win32-amd64.zip

### Features
-------------------------------------------------
- feat: Add a `Nullable` Numeric256 SQL type, `Nullable` DateTime SQL type and Uuid SQL type

### Bug fixes
-------------------------------------------------
- fix: resolve issues with updating last seen block even if the event failed


# 0.21.0-beta - 15th July 2025

github branch - https://github.com/joshstevens19/rindexer/tree/release/0.21.0

- linux binary - https://github.com/joshstevens19/rindexer/releases/download/v0.21.0/rindexer_linux-amd64.tar.gz
- mac apple silicon binary - https://github.com/joshstevens19/rindexer/releases/download/v0.21.0/rindexer_darwin-arm64.tar.gz
- mac apple intel binary - https://github.com/joshstevens19/rindexer/releases/download/v0.21.0/rindexer_darwin-amd64.tar.gz
- windows binary - https://github.com/joshstevens19/rindexer/releases/download/v0.21.0/rindexer_win32-amd64.zip

### Bug fixes
-------------------------------------------------
- fix: resolve multi-network dependency issues


# 0.20.0-beta - 10th July 2025

github branch - https://github.com/joshstevens19/rindexer/tree/release/0.20.0

- linux binary - https://github.com/joshstevens19/rindexer/releases/download/v0.20.0/rindexer_linux-amd64.tar.gz
- mac apple silicon binary - https://github.com/joshstevens19/rindexer/releases/download/v0.20.0/rindexer_darwin-arm64.tar.gz
- mac apple intel binary - https://github.com/joshstevens19/rindexer/releases/download/v0.20.0/rindexer_darwin-amd64.tar.gz
- windows binary - https://github.com/joshstevens19/rindexer/releases/download/v0.20.0/rindexer_win32-amd64.zip

### Features
-------------------------------------------------
- feat: support reth natively in rindexer https://rindexer.xyz/docs/start-building/create-new-project/reth-mode + https://rindexer.xyz/docs/advanced/using-reth-exex

- Indexing with `eth_getBlockByNumber` for more efficiency (but still retain all debug/trace logic for future options)
- Add tx receipt endpoint as useful prep work for raw transaction indexing option
- Add an ever-so-slightly backpressured queue per "network-event" for super fair scheduling, decreased write contention on the database, and improved memory utilisation, can use 1/4 of memory with no throughput drop in some cases.

### Bug fixes
-------------------------------------------------
- fix: https://github.com/ethereum/go-ethereum/pull/31876 changed max address per logs to 1000 to be aligned with geth

- Use correct provider base which is `AnyProvider` that can handle optimism, rollups, and all evm chain style responses.
- Misc tweaks to optimise how this native transfer fetching is done with batching, and pass rpc provider to allow for better batching in other endpoints
- Remove the permits system entirely, it's had some serious problems with fair distribution (where some events would consistenyl take more permits than others)
- We weren't writing to the db if no events were found in a block range... this was a major problem for highly infrequent events as rindexer wouldn't write the "last seen block", fixed.
- Fixed a pretty major bug with the "optimal log parsing regex" (where the BlockNumber::from_str() wasn't actually parsing the hex, so it silently failed and used sub-optimal fallbacks)
- Fix indexer codegen to use correct names and types, as well as fix formatting problems where rustfmt couldn't parse the nesting we were doing
- Other memory optimisations

# 0.19.1-beta - 17th June 2025

github branch - https://github.com/joshstevens19/rindexer/tree/release/0.19.1

- linux binary - https://github.com/joshstevens19/rindexer/releases/download/v0.19.1/rindexer_linux-amd64.tar.gz
- mac apple silicon binary - https://github.com/joshstevens19/rindexer/releases/download/v0.19.1/rindexer_darwin-arm64.tar.gz
- mac apple intel binary - https://github.com/joshstevens19/rindexer/releases/download/v0.19.1/rindexer_darwin-amd64.tar.gz
- windows binary - https://github.com/joshstevens19/rindexer/releases/download/v0.19.1/rindexer_win32-amd64.zip

### Bug fixes
-------------------------------------------------
- fix: Fix code generation for complex event names (with `_` separator)

# 0.19.0-beta - 17th June 2025

github branch - https://github.com/joshstevens19/rindexer/tree/release/0.19.0

- linux binary - https://github.com/joshstevens19/rindexer/releases/download/v0.19.0/rindexer_linux-amd64.tar.gz
- mac apple silicon binary - https://github.com/joshstevens19/rindexer/releases/download/v0.19.0/rindexer_darwin-arm64.tar.gz
- mac apple intel binary - https://github.com/joshstevens19/rindexer/releases/download/v0.19.0/rindexer_darwin-amd64.tar.gz
- windows binary - https://github.com/joshstevens19/rindexer/releases/download/v0.19.0/rindexer_win32-amd64.zip

### Features
-------------------------------------------------
- feat: Numeric U256 Array EthereumSqlTypeWrapper
- feat: U64BigInt and I256Numeric

### Bug fixes
-------------------------------------------------
- fix: Fix dependency events handling after regression introduced with factory filtering

# 0.18.0-beta - 13th June 2025

github branch - https://github.com/joshstevens19/rindexer/tree/release/0.18.0

- linux binary - https://github.com/joshstevens19/rindexer/releases/download/v0.18.0/rindexer_linux-amd64.tar.gz
- mac apple silicon binary - https://github.com/joshstevens19/rindexer/releases/download/v0.18.0/rindexer_darwin-arm64.tar.gz
- mac apple intel binary - https://github.com/joshstevens19/rindexer/releases/download/v0.18.0/rindexer_darwin-amd64.tar.gz
- windows binary - https://github.com/joshstevens19/rindexer/releases/download/v0.18.0/rindexer_win32-amd64.zip

### Features
-------------------------------------------------

- Add support for indexing events from a factory-deployed smart contract by introducing a `factory` filter option in `contract` configuration.

# 0.17.3-beta - 9th June 2025

github branch - https://github.com/joshstevens19/rindexer/tree/release/0.17.3

- linux binary - https://github.com/joshstevens19/rindexer/releases/download/v0.17.3/rindexer_linux-amd64.tar.gz
- mac apple silicon binary - https://github.com/joshstevens19/rindexer/releases/download/v0.17.3/rindexer_darwin-arm64.tar.gz
- mac apple intel binary - https://github.com/joshstevens19/rindexer/releases/download/v0.17.3/rindexer_darwin-amd64.tar.gz
- windows binary - https://github.com/joshstevens19/rindexer/releases/download/v0.17.3/rindexer_win32-amd64.zip

### Bug fixes
-------------------------------------------------

- Improve RPC Efficiency
- Make Native Transfer indexing a little more gently on startup, and a bit slower on failure, to prevent overloading apis with concurrency
- Improve Startup speed significantly by reducing lots of redundant sequential rpc calls
- Respect native transfer `enabled: false` setting
- Add some more debug logging, spans, and change some log levels

### Breaking changes
-------------------------------------------------

- Add  `block_poll_frequency` to the yaml config to allow better control over block polling behavior. This will require re-running codegen for rust projects as it breaks the existing `create_client` interface.

## 0.17.2-beta - 30th May 2025

github branch - https://github.com/joshstevens19/rindexer/tree/release/0.17.2

- linux binary - https://github.com/joshstevens19/rindexer/releases/download/v0.17.2/rindexer_linux-amd64.tar.gz
- mac apple silicon binary - https://github.com/joshstevens19/rindexer/releases/download/v0.17.2/rindexer_darwin-arm64.tar.gz
- mac apple intel binary - https://github.com/joshstevens19/rindexer/releases/download/v0.17.2/rindexer_darwin-amd64.tar.gz
- windows binary - https://github.com/joshstevens19/rindexer/releases/download/v0.17.2/rindexer_win32-amd64.zip

### Bug fixes
-------------------------------------------------

- fix: await register call in event handlers generated on rust projects
- fix: resolve foundry compiler mismatch version

## 0.17.1-beta - 27th May 2025

github branch - https://github.com/joshstevens19/rindexer/tree/release/0.17.1

- linux binary - https://github.com/joshstevens19/rindexer/releases/download/v0.17.1/rindexer_linux-amd64.tar.gz
- mac apple silicon binary - https://github.com/joshstevens19/rindexer/releases/download/v0.17.1/rindexer_darwin-arm64.tar.gz
- mac apple intel binary - https://github.com/joshstevens19/rindexer/releases/download/v0.17.1/rindexer_darwin-amd64.tar.gz
- windows binary - https://github.com/joshstevens19/rindexer/releases/download/v0.17.1/rindexer_win32-amd64.zip

### Bug fixes
-------------------------------------------------

- Resolve Docker image crashes with "Illegal instruction (core dumped)" on various x86-64 processors

## 0.17.0-beta - 26th May 2025

github branch - https://github.com/joshstevens19/rindexer/tree/release/0.17.0

- linux binary - https://github.com/joshstevens19/rindexer/releases/download/v0.17.0/rindexer_linux-amd64.tar.gz
- mac apple silicon binary - https://github.com/joshstevens19/rindexer/releases/download/v0.17.0/rindexer_darwin-arm64.tar.gz
- mac apple intel binary - https://github.com/joshstevens19/rindexer/releases/download/v0.17.0/rindexer_darwin-amd64.tar.gz
- windows binary - https://github.com/joshstevens19/rindexer/releases/download/v0.17.0/rindexer_win32-amd64.zip

### Features
-------------------------------------------------

- Alter full toolchain to stable, drop some nightly rustfmt options and re-run fmt.
- Improve logging experience by including more `errors` and `network` info where possible.
- Add a currently undocumented `CONTRACT_PERMITS` env var to control manually the concurrency via an env var.
- Add `HasTxInformation` trait to allow working with generics over Network Contract Events.

### Bug fixes
-------------------------------------------------

- Fix a bug with broken binary copy in the Postgres client. `finish` should be called manually on a bad write.
- Fix bug with breaking out of historical indexing on log fetch error.
- Fix native transfer indexing bug by adjusting the reorg safe condition to be correct
- Fix `fetch_logs` block range parsing to include fallback string if no Err variant found (fixes Lens indexing)

all release branches are deployed through `release/VERSION_NUMBER` branches

## 0.16.1-beta - 20th May 2025

github branch - https://github.com/joshstevens19/rindexer/tree/release/0.16.1

- linux binary - https://github.com/joshstevens19/rindexer/releases/download/v0.16.1/rindexer_linux-amd64.tar.gz
- mac apple silicon binary - https://github.com/joshstevens19/rindexer/releases/download/v0.16.1/rindexer_darwin-arm64.tar.gz
- mac apple intel binary - https://github.com/joshstevens19/rindexer/releases/download/v0.16.1/rindexer_darwin-amd64.tar.gz
- windows binary - https://github.com/joshstevens19/rindexer/releases/download/v0.16.1/rindexer_win32-amd64.zip

### Bug fixes
-------------------------------------------------
- fix: alloy stable + alloy dependency mismatch

## 0.16.0-beta - 6th May 2025

github branch - https://github.com/joshstevens19/rindexer/tree/release/0.16.0

- linux binary - https://github.com/joshstevens19/rindexer/releases/download/v0.16.0/rindexer_linux-amd64.tar.gz
- mac apple silicon binary - https://github.com/joshstevens19/rindexer/releases/download/v0.16.0/rindexer_darwin-arm64.tar.gz
- mac apple intel binary - https://github.com/joshstevens19/rindexer/releases/download/v0.16.0/rindexer_darwin-amd64.tar.gz
- windows binary - https://github.com/joshstevens19/rindexer/releases/download/v0.16.0/rindexer_win32-amd64.zip

### Breaking changes
-------------------------------------------------
- alloy migration for rust projects - https://rindexer.xyz/docs/start-building/rust-project-deep-dive/ethers-alloy-migration

## 0.15.5-beta - 24th April 2025

github branch - https://github.com/joshstevens19/rindexer/tree/release/0.15.5

- linux binary - https://github.com/joshstevens19/rindexer/releases/download/v0.15.5/rindexer_linux-amd64.tar.gz
- mac apple silicon binary - https://github.com/joshstevens19/rindexer/releases/download/v0.15.5/rindexer_darwin-arm64.tar.gz
- mac apple intel binary - https://github.com/joshstevens19/rindexer/releases/download/v0.15.5/rindexer_darwin-amd64.tar.gz
- windows binary - https://github.com/joshstevens19/rindexer/releases/download/v0.15.5/rindexer_win32-amd64.zip

### Bug fixes
-------------------------------------------------
- fix: native trace patches for rust projects

## 0.15.4-beta - 8th April 2025

github branch - https://github.com/joshstevens19/rindexer/tree/release/0.15.4

- linux binary - https://github.com/joshstevens19/rindexer/releases/download/v0.15.4/rindexer_linux-amd64.tar.gz
- mac apple silicon binary - https://github.com/joshstevens19/rindexer/releases/download/v0.15.4/rindexer_darwin-arm64.tar.gz
- mac apple intel binary - https://github.com/joshstevens19/rindexer/releases/download/v0.15.4/rindexer_darwin-amd64.tar.gz
- windows binary - https://github.com/joshstevens19/rindexer/releases/download/v0.15.4/rindexer_win32-amd64.zip

### Bug fixes
-------------------------------------------------
- fix: issue if your yaml contracts or event names are too long - postgres max length is 63 char but it doesnt fail meaning last indexed block number is never snapshotted

## 0.15.3-beta - 27th March 2025

github branch - https://github.com/joshstevens19/rindexer/tree/release/0.15.3

- linux binary - https://github.com/joshstevens19/rindexer/releases/download/v0.15.3/rindexer_linux-amd64.tar.gz
- mac apple silicon binary - https://github.com/joshstevens19/rindexer/releases/download/v0.15.3/rindexer_darwin-arm64.tar.gz
- mac apple intel binary - https://github.com/joshstevens19/rindexer/releases/download/v0.15.3/rindexer_darwin-amd64.tar.gz
- windows binary - https://github.com/joshstevens19/rindexer/releases/download/v0.15.3/rindexer_win32-amd64.zip

### Bug fixes
-------------------------------------------------
- fix: rust project generation


## 0.15.2-beta - 27th March 2025

github branch - https://github.com/joshstevens19/rindexer/tree/release/0.15.2

- linux binary - https://github.com/joshstevens19/rindexer/releases/download/v0.15.2/rindexer_linux-amd64.tar.gz
- mac apple silicon binary - https://github.com/joshstevens19/rindexer/releases/download/v0.15.2/rindexer_darwin-arm64.tar.gz
- mac apple intel binary - https://github.com/joshstevens19/rindexer/releases/download/v0.15.2/rindexer_darwin-amd64.tar.gz
- windows binary - https://github.com/joshstevens19/rindexer/releases/download/v0.15.2/rindexer_win32-amd64.zip

### Bug fixes
-------------------------------------------------
- fix: resolve issue when event is on the last block indexed

## 0.15.1-beta - 26th March 2025

github branch - https://github.com/joshstevens19/rindexer/tree/release/0.15.1

- linux binary - https://github.com/joshstevens19/rindexer/releases/download/v0.15.1/rindexer_linux-amd64.tar.gz
- mac apple silicon binary - https://github.com/joshstevens19/rindexer/releases/download/v0.15.1/rindexer_darwin-arm64.tar.gz
- mac apple intel binary - https://github.com/joshstevens19/rindexer/releases/download/v0.15.1/rindexer_darwin-amd64.tar.gz
- windows binary - https://github.com/joshstevens19/rindexer/releases/download/v0.15.1/rindexer_win32-amd64.zip

### Features
-------------------------------------------------
- feat: allow manifest config to define the rpc method used for native-transfer indexing

### Bug fixes

- fix: resolve ubuntu to build on version 22.0.4 due to GLIBC_2.39 issues on 22.4

## 0.15.0-beta - 25th March 2025

github branch - https://github.com/joshstevens19/rindexer/tree/release/0.15.0

- linux binary - https://github.com/joshstevens19/rindexer/releases/download/v0.15.0/rindexer_linux-amd64.tar.gz
- mac apple silicon binary - https://github.com/joshstevens19/rindexer/releases/download/v0.15.0/rindexer_darwin-arm64.tar.gz
- mac apple intel binary - https://github.com/joshstevens19/rindexer/releases/download/v0.15.0/rindexer_darwin-amd64.tar.gz
- windows binary - https://github.com/joshstevens19/rindexer/releases/download/v0.15.0/rindexer_win32-amd64.zip

### Features
-------------------------------------------------
- feat: improve speed of indexing with a few optimisations
- feat: native transfer indexing

## 0.14.0-beta - 6th March 2025

github branch - https://github.com/joshstevens19/rindexer/tree/release/0.14.0

- linux binary - https://github.com/joshstevens19/rindexer/releases/download/v0.14.0/rindexer_linux-amd64.tar.gz
- mac apple silicon binary - https://github.com/joshstevens19/rindexer/releases/download/v0.14.0/rindexer_darwin-arm64.tar.gz
- mac apple intel binary - https://github.com/joshstevens19/rindexer/releases/download/v0.14.0/rindexer_darwin-amd64.tar.gz
- windows binary - https://github.com/joshstevens19/rindexer/releases/download/v0.14.0/rindexer_win32-amd64.zip

### Features
-------------------------------------------------
- feat: add support for alias in streams

## 0.13.0-beta - 20th Feb 2025

github branch - https://github.com/joshstevens19/rindexer/tree/release/0.13.0

- linux binary - https://github.com/joshstevens19/rindexer/releases/download/v0.13.0/rindexer_linux-amd64.tar.gz
- mac apple silicon binary - https://github.com/joshstevens19/rindexer/releases/download/v0.13.0/rindexer_darwin-arm64.tar.gz
- mac apple intel binary - https://github.com/joshstevens19/rindexer/releases/download/v0.13.0/rindexer_darwin-amd64.tar.gz
- windows binary - https://github.com/joshstevens19/rindexer/releases/download/v0.13.0/rindexer_win32-amd64.zip

### Features
-------------------------------------------------
- feat: add a `U64Nullable` type to handle zero values
- feat: support custom AWS endpoints
- feat: forward event signature for all events streamed

## 0.12.0-beta - 1st Jan 2025

github branch - https://github.com/joshstevens19/rindexer/tree/release/0.12.0

- linux binary - https://github.com/joshstevens19/rindexer/releases/download/v0.12.0/rindexer_linux-amd64.tar.gz
- mac apple silicon binary - https://github.com/joshstevens19/rindexer/releases/download/v0.12.0/rindexer_darwin-arm64.tar.gz
- mac apple intel binary - https://github.com/joshstevens19/rindexer/releases/download/v0.12.0/rindexer_darwin-amd64.tar.gz
- windows binary - https://github.com/joshstevens19/rindexer/releases/download/v0.12.0/rindexer_win32-amd64.zip

### Features
-------------------------------------------------
- feat: Redis Streams

### Bug fixes
-------------------------------------------------
- fix: issue two's complement on large u256 values
- fix: resolve building the project on a PR branch
- fix: resolve numeric type parsing issues on out of range rust decimals

## 0.11.3-beta - 28th December 2024

github branch - https://github.com/joshstevens19/rindexer/tree/release/0.11.3

- linux binary - https://github.com/joshstevens19/rindexer/releases/download/v0.11.3/rindexer_linux-amd64.tar.gz
- mac apple silicon binary - https://github.com/joshstevens19/rindexer/releases/download/v0.11.3/rindexer_darwin-arm64.tar.gz
- mac apple intel binary - https://github.com/joshstevens19/rindexer/releases/download/v0.11.3/rindexer_darwin-amd64.tar.gz
- windows binary - https://github.com/joshstevens19/rindexer/releases/download/v0.11.3/rindexer_win32-amd64.zip

### Bug fixes
-------------------------------------------------
- fix: index throws on multiple relationships with same input name

## 0.11.2-beta - 19th December 2024

github branch - https://github.com/joshstevens19/rindexer/tree/release/0.11.2

- linux binary - https://github.com/joshstevens19/rindexer/releases/download/v0.11.2/rindexer_linux-amd64.tar.gz
- mac apple silicon binary - https://github.com/joshstevens19/rindexer/releases/download/v0.11.2/rindexer_darwin-arm64.tar.gz
- mac apple intel binary - https://github.com/joshstevens19/rindexer/releases/download/v0.11.2/rindexer_darwin-amd64.tar.gz
- windows binary - https://github.com/joshstevens19/rindexer/releases/download/v0.11.2/rindexer_win32-amd64.zip

### Bug fixes
-------------------------------------------------
- fix: cors when accessing rindexer graphql api from different host

### Breaking changes
-------------------------------------------------
- rindexerdown and then `curl -L https://rindexer.xyz/install.sh | bash` to reinstall rindexer

## 0.11.1-beta - 10th December 2024

github branch - https://github.com/joshstevens19/rindexer/tree/release/0.11.1

- linux binary - https://github.com/joshstevens19/rindexer/releases/download/v0.11.1/rindexer_linux-amd64.tar.gz
- mac apple silicon binary - https://github.com/joshstevens19/rindexer/releases/download/v0.11.1/rindexer_darwin-arm64.tar.gz
- mac apple intel binary - https://github.com/joshstevens19/rindexer/releases/download/v0.11.1/rindexer_darwin-amd64.tar.gz
- windows binary - https://github.com/joshstevens19/rindexer/releases/download/v0.11.1/rindexer_win32-amd64.zip

### Bug fixes
-------------------------------------------------
- fix: resolve bad typings generated for decoding if only 1 parameter in rust project

## 0.11.0-beta - 7th December 2024

github branch - https://github.com/joshstevens19/rindexer/tree/release/0.11.0

- linux binary - https://github.com/joshstevens19/rindexer/releases/download/v0.11.0/rindexer_linux-amd64.tar.gz
- mac apple silicon binary - https://github.com/joshstevens19/rindexer/releases/download/v0.11.0/rindexer_darwin-arm64.tar.gz
- mac apple intel binary - https://github.com/joshstevens19/rindexer/releases/download/v0.11.0/rindexer_darwin-amd64.tar.gz
- windows binary - https://github.com/joshstevens19/rindexer/releases/download/v0.11.0/rindexer_win32-amd64.zip

### Features
-------------------------------------------------
- feat: handle graceful shutdowns

### Bug fixes
-------------------------------------------------
- fix: resolve race condition of dependency blocking indexing
- fix: add new type for EthereumSqlTypeWrapper to handle VARCHAR strings
- fix: error on startup not +1 onto the next block causing duplicates logs sometimes
- fix: issue with it working on windows

## 0.10.0-beta - 15th October 2024

github branch - https://github.com/joshstevens19/rindexer/tree/release/0.10.0

- linux binary - https://github.com/joshstevens19/rindexer/releases/download/v0.10.0/rindexer_linux-amd64.tar.gz
- mac apple silicon binary - https://github.com/joshstevens19/rindexer/releases/download/v0.10.0/rindexer_darwin-arm64.tar.gz
- mac apple intel binary - https://github.com/joshstevens19/rindexer/releases/download/v0.10.0/rindexer_darwin-amd64.tar.gz
- windows binary - https://github.com/joshstevens19/rindexer/releases/download/v0.10.0/rindexer_win32-amd64.zip

### Features
-------------------------------------------------
- feat: expose an insert_bulk new postgres function to make inserting bulk data easier
- feat: expose new ethereum sql type wrappers for bytes types#
- feat: expose postgres ToSql trait
- feat: support with_transaction in postgres client
- feat: get the block timestamp from the RPC call (its an option as not all providers expose it)
- feat: allow you to override environment file path

### Bug fixes
-------------------------------------------------
- fix: dependency events not being applied to the correct contract
- fix: resolve defining environment variables in contract address fields in the yaml
- fix: resolve topic_id packing issues

## 0.9.0-beta - 19th September 2024

github branch - https://github.com/joshstevens19/rindexer/tree/release/0.9.0

- linux binary - https://github.com/joshstevens19/rindexer/releases/download/v0.9.0/rindexer_linux-amd64.tar.gz
- mac apple silicon binary - https://github.com/joshstevens19/rindexer/releases/download/v0.9.0/rindexer_darwin-arm64.tar.gz
- mac apple intel binary - https://github.com/joshstevens19/rindexer/releases/download/v0.9.0/rindexer_darwin-amd64.tar.gz
- windows binary - https://github.com/joshstevens19/rindexer/releases/download/v0.9.0/rindexer_win32-amd64.zip

### Features
-------------------------------------------------
- feat: allow some other attributes on the generated event typings

### Bug fixes
-------------------------------------------------
- fix: handle signed integers throughout rindexer
- fix: generating global types would repeat the same code on a regenerate causing issues

### Breaking changes
-------------------------------------------------
- breaking: rindexer had an parsing error meaning stuff like `UniswapV3Pool` would parse to uniswap_v_3_pool. This caused
some other issues with mapping to object names so now it has been fixed and in the example above it will be `uniswap_v3_pool`,
if you have any running indexers with these buggy names in your db you just need to rename them and same with the `rindexer.internal` tables which will
have these odd names as well.

## 0.8.0-beta - 17th September 2024

github branch - https://github.com/joshstevens19/rindexer/tree/release/0.8.0

- linux binary - https://github.com/joshstevens19/rindexer/releases/download/v0.8.0/rindexer_linux-amd64.tar.gz
- mac apple silicon binary - https://github.com/joshstevens19/rindexer/releases/download/v0.8.0/rindexer_darwin-arm64.tar.gz
- mac apple intel binary - https://github.com/joshstevens19/rindexer/releases/download/v0.8.0/rindexer_darwin-amd64.tar.gz
- windows binary - https://github.com/joshstevens19/rindexer/releases/download/v0.8.0/rindexer_win32-amd64.zip

### Features
-------------------------------------------------
- feat: info log if no new blocks are published in the last 20 seconds to avoid people thinking rindexer is stuck

### Bug fixes
-------------------------------------------------
- fix: pascal case still has some edge cases on parsing
- fix: allow #![allow(non_snake_case)] in indexer code
- fix: still generate internal tables for rindexer even if creating new event tables is disabled

## 0.7.1-beta - 17th September 2024

github branch - https://github.com/joshstevens19/rindexer/tree/release/0.7.1

- linux binary - https://github.com/joshstevens19/rindexer/releases/download/v0.7.1/rindexer_linux-amd64.tar.gz
- mac apple silicon binary - https://github.com/joshstevens19/rindexer/releases/download/v0.7.1/rindexer_darwin-arm64.tar.gz
- mac apple intel binary - https://github.com/joshstevens19/rindexer/releases/download/v0.7.1/rindexer_darwin-amd64.tar.gz
- windows binary - https://github.com/joshstevens19/rindexer/releases/download/v0.7.1/rindexer_win32-amd64.zip

### Bug fixes
-------------------------------------------------
- fix: throw error if contract names are not unique
- fix: allow non camel case types in generated code
- fix: pascal case not parsing capitals full words correctly

## 0.7.0-beta - 16th September 2024

github branch - https://github.com/joshstevens19/rindexer/tree/release/0.7.0

- linux binary - https://github.com/joshstevens19/rindexer/releases/download/v0.7.0/rindexer_linux-amd64.tar.gz
- mac apple silicon binary - https://github.com/joshstevens19/rindexer/releases/download/v0.7.0/rindexer_darwin-arm64.tar.gz
- mac apple intel binary - https://github.com/joshstevens19/rindexer/releases/download/v0.7.0/rindexer_darwin-amd64.tar.gz
- windows binary - https://github.com/joshstevens19/rindexer/releases/download/v0.7.0/rindexer_win32-amd64.zip

### Features
-------------------------------------------------
- feat: support multiple abis in a single contract
- feat: allow array of filters in the same contract without repeating

### Bug fixes
-------------------------------------------------
- fix: running rust project should only start indexer or graphql passed on args passed
- fix: resolve issue of paths in generated typings
- fix: when running rindexer codegen typings csv folder created
- fix: underscores in events within a rust project maps it wrong in typings
- fix: share a postgres instance across rust project

## 0.6.2-beta - 24th August 2024

github branch - https://github.com/joshstevens19/rindexer/tree/release/0.6.2

- linux binary - https://github.com/joshstevens19/rindexer/releases/download/v0.6.2/rindexer_linux-amd64.tar.gz
- mac apple silicon binary - https://github.com/joshstevens19/rindexer/releases/download/v0.6.2/rindexer_darwin-arm64.tar.gz
- mac apple intel binary - https://github.com/joshstevens19/rindexer/releases/download/v0.6.2/rindexer_darwin-amd64.tar.gz
- windows binary - https://github.com/joshstevens19/rindexer/releases/download/v0.6.2/rindexer_win32-amd64.zip

### Bug fixes
-------------------------------------------------
- fix: Use the prefix when generating abi name properties.

## 0.6.1-beta - 15th August 2024

github branch - https://github.com/joshstevens19/rindexer/tree/release/0.6.1

- linux binary - https://github.com/joshstevens19/rindexer/releases/download/v0.6.1/rindexer_linux-amd64.tar.gz
- mac apple silicon binary - https://github.com/joshstevens19/rindexer/releases/download/v0.6.1/rindexer_darwin-arm64.tar.gz
- mac apple intel binary - https://github.com/joshstevens19/rindexer/releases/download/v0.6.1/rindexer_darwin-amd64.tar.gz
- windows binary - https://github.com/joshstevens19/rindexer/releases/download/v0.6.1/rindexer_win32-amd64.zip

### Bug fixes
-------------------------------------------------

- fix: resolve issue with conflicting event names on graphql meaning it would not load
- fix: resolve filter table names mapping to graphql meaning it would not expose the graphql queries

## 0.6.0-beta - 8th August 2024

github branch - https://github.com/joshstevens19/rindexer/tree/release/0.6.0

- linux binary - https://github.com/joshstevens19/rindexer/releases/download/v0.6.0/rindexer_linux-amd64.tar.gz
- mac apple silicon binary - https://github.com/joshstevens19/rindexer/releases/download/v0.6.0/rindexer_darwin-arm64.tar.gz
- mac apple intel binary - https://github.com/joshstevens19/rindexer/releases/download/v0.6.0/rindexer_darwin-amd64.tar.gz
- windows binary - https://github.com/joshstevens19/rindexer/releases/download/v0.6.0/rindexer_win32-amd64.zip

### Features
-------------------------------------------------

- feat: add a disable_logs_bloom_checks field to the network section of the [YAML configuration file](https://rindexer.xyz/docs/start-building/yaml-config/networks#disable_logs_bloom_checks)


## 0.5.1-beta - 7th August 2024

github branch - https://github.com/joshstevens19/rindexer/tree/release/0.5.1

- linux binary - https://github.com/joshstevens19/rindexer/releases/download/v0.5.1/rindexer_linux-amd64.tar.gz
- mac apple silicon binary - https://github.com/joshstevens19/rindexer/releases/download/v0.5.1/rindexer_darwin-arm64.tar.gz
- mac apple intel binary - https://github.com/joshstevens19/rindexer/releases/download/v0.5.1/rindexer_darwin-amd64.tar.gz
- windows binary - https://github.com/joshstevens19/rindexer/releases/download/v0.5.1/rindexer_win32-amd64.zip

### Bug fixes
-------------------------------------------------

- fix: resolve unhandled solidity types in solidity_type_to_ethereum_sql_type_wrapper

## 0.5.0-beta - 6th August 2024

github branch - https://github.com/joshstevens19/rindexer/tree/release/0.5.0

- linux binary - https://github.com/joshstevens19/rindexer/releases/download/v0.5.0/rindexer_linux-amd64.tar.gz
- mac apple silicon binary - https://github.com/joshstevens19/rindexer/releases/download/v0.5.0/rindexer_darwin-arm64.tar.gz
- mac apple intel binary - https://github.com/joshstevens19/rindexer/releases/download/v0.5.0/rindexer_darwin-amd64.tar.gz
- windows binary - https://github.com/joshstevens19/rindexer/releases/download/v0.5.0/rindexer_win32-amd64.zip

### Features
-------------------------------------------------

- feat: support chatbots on telegram - https://rindexer.xyz/docs/start-building/chatbots/telegram
- feat: support chatbots on discord - https://rindexer.xyz/docs/start-building/chatbots/discord
- feat: support chatbots on slack - https://rindexer.xyz/docs/start-building/chatbots/slack
- feat: support streams with kafka - https://rindexer.xyz/docs/start-building/streams/kafka
- feat: support streams with rabbitmq - https://rindexer.xyz/docs/start-building/streams/rabbitmq
- feat: support streams with webhooks - https://rindexer.xyz/docs/start-building/streams/webhooks
- feat: support streams with sns/sqs - https://rindexer.xyz/docs/start-building/streams/sns
- feat: create .gitignore file for new projects

## 0.4.0-beta - 30th July 2024

github branch - https://github.com/joshstevens19/rindexer/tree/release/0.4.0

- linux binary - https://github.com/joshstevens19/rindexer/releases/download/v0.4.0/rindexer_linux-amd64.tar.gz
- mac apple silicon binary - https://github.com/joshstevens19/rindexer/releases/download/v0.4.0/rindexer_darwin-arm64.tar.gz
- mac apple intel binary - https://github.com/joshstevens19/rindexer/releases/download/v0.4.0/rindexer_darwin-amd64.tar.gz
- windows binary - https://github.com/joshstevens19/rindexer/releases/download/v0.4.0/rindexer_win32-amd64.zip

### Features
-------------------------------------------------

- feat: create a docker image and github workflow for building it when pushed

## 0.3.1-beta - 30th July 2024

github branch - https://github.com/joshstevens19/rindexer/tree/release/0.3.1

- linux binary - https://github.com/joshstevens19/rindexer/releases/download/v0.3.1/rindexer_linux-amd64.tar.gz
- mac apple silicon binary - https://github.com/joshstevens19/rindexer/releases/download/v0.3.1/rindexer_darwin-arm64.tar.gz
- mac apple intel binary - https://github.com/joshstevens19/rindexer/releases/download/v0.3.1/rindexer_darwin-amd64.tar.gz
- windows binary - https://github.com/joshstevens19/rindexer/releases/download/v0.3.1/rindexer_win32-amd64.zip

### Bug fixes
-------------------------------------------------

- fix: throw an error if trying to include a non-event type in the `include_events` array
- fix: postgres connection error issue seen on supabase
- fix: refactor postgres new to always try ssl first then retry without ssl to be inline with best practices

## 0.3.0-beta - 26th July 2024

github branch - https://github.com/joshstevens19/rindexer/tree/release/0.3.0

- linux binary - https://github.com/joshstevens19/rindexer/releases/download/v0.3.0/rindexer_linux-amd64.tar.gz
- mac apple silicon binary - https://github.com/joshstevens19/rindexer/releases/download/v0.3.0/rindexer_darwin-arm64.tar.gz
- mac apple intel binary - https://github.com/joshstevens19/rindexer/releases/download/v0.3.0/rindexer_darwin-amd64.tar.gz
- windows binary - https://github.com/joshstevens19/rindexer/releases/download/v0.3.0/rindexer_win32-amd64.zip

### Features
-------------------------------------------------

- feat: support for phantom events - https://rindexer.xyz/docs/start-building/phantom

### Bug fixes
-------------------------------------------------

- fix: resolve issue with no inputs in events syntax error for postgres
- fix: better error message when etherscan is not supported for network


## 0.2.0-beta - 21th July 2024

github branch - https://github.com/joshstevens19/rindexer/tree/release/0.2.0

- linux binary - https://github.com/joshstevens19/rindexer/releases/download/v0.2.0/rindexer_linux-amd64.tar.gz
- mac apple silicon binary - https://github.com/joshstevens19/rindexer/releases/download/v0.2.0/rindexer_darwin-arm64.tar.gz
- mac apple intel binary - https://github.com/joshstevens19/rindexer/releases/download/v0.2.0/rindexer_darwin-amd64.tar.gz
- windows binary - https://github.com/joshstevens19/rindexer/releases/download/v0.2.0/rindexer_win32-amd64.zip

### Features
-------------------------------------------------

- feat: add max_block_range to networks - https://github.com/joshstevens19/rindexer/issues/55
- feat: allow you to add your own etherscan api key - https://rindexer.xyz/docs/start-building/yaml-config/global#etherscan_api_key
- feat: improve logs bloom log message

### Bug fixes
-------------------------------------------------

- fix: resolve `substitute_env_variables` to use `${}` instead of `$<>` for env variables

## 0.1.4-beta - 20th July 2024

github branch - https://github.com/joshstevens19/rindexer/tree/release/0.1.4

- linux binary - https://github.com/joshstevens19/rindexer/releases/download/v0.1.4/rindexer_linux-amd64.tar.gz
- mac apple silicon binary - https://github.com/joshstevens19/rindexer/releases/download/v0.1.4/rindexer_darwin-arm64.tar.gz
- mac apple intel binary - https://github.com/joshstevens19/rindexer/releases/download/v0.1.4/rindexer_darwin-amd64.tar.gz
- windows binary - https://github.com/joshstevens19/rindexer/releases/download/v0.1.4/rindexer_win32-amd64.zip

### Bug fixes
-------------------------------------------------

- fix: fixing the query of implemntation ABI for proxy contracts
- fix: add request timeouts to adapt to different verifier's rate limits
- fix: make chain_id u64 instead of u32 - https://github.com/joshstevens19/rindexer/issues/53
- fix: fix rust project not being able to run due to borrower check
- fix: fix typings generations to parse the object values correctly


## 0.1.3-beta - 19th July 2024

github branch - https://github.com/joshstevens19/rindexer/tree/release/0.1.3

- linux binary - https://github.com/joshstevens19/rindexer/releases/download/v0.1.3/rindexer_linux-amd64.tar.gz
- mac apple silicon binary - https://github.com/joshstevens19/rindexer/releases/download/v0.1.3/rindexer_darwin-arm64.tar.gz
- mac apple intel binary - https://github.com/joshstevens19/rindexer/releases/download/v0.1.3/rindexer_darwin-amd64.tar.gz
- windows binary - https://github.com/joshstevens19/rindexer/releases/download/v0.1.3/rindexer_win32-amd64.zip

### Bug fixes
-------------------------------------------------

- fix: Remove package specifier from codegen Cargo.toml

## 0.1.2-beta - 18th July 2024

github branch - https://github.com/joshstevens19/rindexer/tree/release/0.1.2

- linux binary - https://github.com/joshstevens19/rindexer/releases/download/v0.1.2/rindexer_linux-amd64.tar.gz
- mac apple silicon binary - https://github.com/joshstevens19/rindexer/releases/download/v0.1.2/rindexer_darwin-arm64.tar.gz
- mac apple intel binary - https://github.com/joshstevens19/rindexer/releases/download/v0.1.2/rindexer_darwin-amd64.tar.gz
- windows binary - https://github.com/joshstevens19/rindexer/releases/download/v0.1.2/rindexer_win32-amd64.zip

### Bug fixes
-------------------------------------------------

- fix: allow postgres tls connections to be used (?sslmode=require)

## 0.1.1-beta - 16th July 2024

github branch - https://github.com/joshstevens19/rindexer/tree/release/0.1.1

- linux binary - https://github.com/joshstevens19/rindexer/releases/download/v0.1.1/rindexer_linux-amd64.tar.gz
- mac apple silicon binary - https://github.com/joshstevens19/rindexer/releases/download/v0.1.1/rindexer_darwin-arm64.tar.gz
- mac apple intel binary - https://github.com/joshstevens19/rindexer/releases/download/v0.1.1/rindexer_darwin-amd64.tar.gz
- windows binary - https://github.com/joshstevens19/rindexer/releases/download/v0.1.1/rindexer_win32-amd64.zip

### Bug fixes
-------------------------------------------------

- fix: support all the int solidity types - https://github.com/joshstevens19/rindexer/issues/45

## 0.1.0-beta - 15th July 2024
-------------------------------------------------

github branch - https://github.com/joshstevens19/rindexer/tree/release/0.1.0

- linux binary - https://github.com/joshstevens19/rindexer/releases/download/v0.1.0/rindexer_linux-amd64.tar.gz
- mac apple silicon binary - https://github.com/joshstevens19/rindexer/releases/download/v0.1.0/rindexer_darwin-arm64.tar.gz
- mac apple intel binary - https://github.com/joshstevens19/rindexer/releases/download/v0.1.0/rindexer_darwin-amd64.tar.gz
- windows binary - https://github.com/joshstevens19/rindexer/releases/download/v0.1.0/rindexer_win32-amd64.zip

### Features
-------------------------------------------------

Release of rindexer<|MERGE_RESOLUTION|>--- conflicted
+++ resolved
@@ -12,11 +12,7 @@
 ### Bug fixes
 -------------------------------------------------
 
-<<<<<<< HEAD
 - Move rust_playground to examples
-=======
-- fix: resolve build issues with reth dependencies, and feature gate reth dependencies to avoid bloating the binary size
->>>>>>> 333e2f1c
 
 ### Breaking changes
 -------------------------------------------------
@@ -72,6 +68,7 @@
 - feat: support reth natively in rindexer https://rindexer.xyz/docs/start-building/create-new-project/reth-mode + https://rindexer.xyz/docs/advanced/using-reth-exex
 
 - Indexing with `eth_getBlockByNumber` for more efficiency (but still retain all debug/trace logic for future options)
+- Add a `Nullable` Numeric256 SQL type, `Nullable` DateTime SQL type and Uuid SQL type
 - Add tx receipt endpoint as useful prep work for raw transaction indexing option
 - Add an ever-so-slightly backpressured queue per "network-event" for super fair scheduling, decreased write contention on the database, and improved memory utilisation, can use 1/4 of memory with no throughput drop in some cases.
 
