--- conflicted
+++ resolved
@@ -8,12 +8,7 @@
 - feat: enhance filter conditions parsing and evaluation to handle complex expressions with logical operators
 
 ### Bug fixes
--------------------------------------------------
-<<<<<<< HEAD
-- fix: remove custom panic handling as causing issues
-- fix: Fix logical operators precedence in filter conditions - https://github.com/joshstevens19/rindexer/issues/225
-=======
->>>>>>> d9a55b75
+- fix: logical operators precedence in filter conditions - https://github.com/joshstevens19/rindexer/issues/225
 
 ### Breaking changes
 -------------------------------------------------
