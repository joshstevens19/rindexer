--- conflicted
+++ resolved
@@ -8,11 +8,8 @@
 
 ### Bug fixes
 -------------------------------------------------
-<<<<<<< HEAD
+- fix: do not try to write streams file even when csv is off
 - fix: Fix codegen for events with irregular width solidity integer types
-=======
-- fix: do not try to write streams file even when csv is off
->>>>>>> dd021180
 
 ### Breaking changes
 -------------------------------------------------
