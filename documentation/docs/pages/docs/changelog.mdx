# Changelog

## Changes Not Deployed
-------------------------------------------------

### Features
-------------------------------------------------
- feat: support tuples and nested tuples as event inputs
<<<<<<< HEAD
- feat: support array in `input_name` factory filter configuration
=======
- feat: bring graphql into the binary
>>>>>>> a0bfc90f

### Bug fixes
-------------------------------------------------

### Breaking changes
-------------------------------------------------

## Releases
-------------------------------------------------

all release branches are deployed through `release/VERSION_NUMBER` branches

# 0.23.0-beta - 4th August 2025

github branch - https://github.com/joshstevens19/rindexer/tree/release/0.23.0

- linux binary - https://github.com/joshstevens19/rindexer/releases/download/v0.23.0/rindexer_linux-amd64.tar.gz
- mac apple silicon binary - https://github.com/joshstevens19/rindexer/releases/download/v0.23.0/rindexer_darwin-arm64.tar.gz
- mac apple intel binary - https://github.com/joshstevens19/rindexer/releases/download/v0.23.0/rindexer_darwin-amd64.tar.gz
- windows binary - https://github.com/joshstevens19/rindexer/releases/download/v0.23.0/rindexer_win32-amd64.zip

### Features
-------------------------------------------------
- feat: enhance filter conditions parsing and evaluation to handle complex expressions with logical operators
- feat: extend `is_known_zk_evm_compatible_chain` to some new chains

### Bug fixes
- fix: fix codegen for events with irregular width solidity integer types
- fix: logical operators precedence in filter conditions - https://github.com/joshstevens19/rindexer/issues/225

### Breaking changes
-------------------------------------------------
- `EthereumSqlTypeWrapper` `U64`, `U64Nullable` and `U64BigInt` are now a rust `u64` type
- `EthereumSqlTypeWrapper::VecU64` is now a rust `Vec<u64>` type
- `TxInformation` `block_number` and `transaction_index` are now a rust `u64` type


# 0.22.3-beta - 30th July 2025

github branch - https://github.com/joshstevens19/rindexer/tree/release/0.22.3

- linux binary - https://github.com/joshstevens19/rindexer/releases/download/v0.22.3/rindexer_linux-amd64.tar.gz
- mac apple silicon binary - https://github.com/joshstevens19/rindexer/releases/download/v0.22.3/rindexer_darwin-arm64.tar.gz
- mac apple intel binary - https://github.com/joshstevens19/rindexer/releases/download/v0.22.3/rindexer_darwin-amd64.tar.gz
- windows binary - https://github.com/joshstevens19/rindexer/releases/download/v0.22.3/rindexer_win32-amd64.zip

### Bug fixes
-------------------------------------------------
- fix: do not try to write streams file even when csv is off


# 0.22.2-beta - 30th July 2025

github branch - https://github.com/joshstevens19/rindexer/tree/release/0.22.2

- linux binary - https://github.com/joshstevens19/rindexer/releases/download/v0.22.2/rindexer_linux-amd64.tar.gz
- mac apple silicon binary - https://github.com/joshstevens19/rindexer/releases/download/v0.22.2/rindexer_darwin-arm64.tar.gz
- mac apple intel binary - https://github.com/joshstevens19/rindexer/releases/download/v0.22.2/rindexer_darwin-amd64.tar.gz
- windows binary - https://github.com/joshstevens19/rindexer/releases/download/v0.22.2/rindexer_win32-amd64.zip

### Bug fixes
-------------------------------------------------
- fix: remove custom panic handling as causing issues
- fix: too much noise on the last seen live logs


# 0.22.1-beta - 29th July 2025

github branch - https://github.com/joshstevens19/rindexer/tree/release/0.22.1

- linux binary - https://github.com/joshstevens19/rindexer/releases/download/v0.22.1/rindexer_linux-amd64.tar.gz
- mac apple silicon binary - https://github.com/joshstevens19/rindexer/releases/download/v0.22.1/rindexer_darwin-arm64.tar.gz
- mac apple intel binary - https://github.com/joshstevens19/rindexer/releases/download/v0.22.1/rindexer_darwin-amd64.tar.gz
- windows binary - https://github.com/joshstevens19/rindexer/releases/download/v0.22.1/rindexer_win32-amd64.zip

### Bug fixes
-------------------------------------------------
- fix: make rpc error logging only log out errors which are not already handled
- fix: generate proper snake case file names for factory contracts handlers
- fix: drop rindexer_internal.latest_block when drop_each_run is defined


# 0.22.0-beta - 25th July 2025

github branch - https://github.com/joshstevens19/rindexer/tree/release/0.22.0

- linux binary - https://github.com/joshstevens19/rindexer/releases/download/v0.22.0/rindexer_linux-amd64.tar.gz
- mac apple silicon binary - https://github.com/joshstevens19/rindexer/releases/download/v0.22.0/rindexer_darwin-arm64.tar.gz
- mac apple intel binary - https://github.com/joshstevens19/rindexer/releases/download/v0.22.0/rindexer_darwin-amd64.tar.gz
- windows binary - https://github.com/joshstevens19/rindexer/releases/download/v0.22.0/rindexer_win32-amd64.zip

### Features
-------------------------------------------------
- feat: add some extra logging extensions to see when rpcs are falling over
- feat: adding more logging when the node gets back since last seen block number
- feat: improve factory contract indexing by fully indexing factory contract event

### Bug fixes
-------------------------------------------------
- fix: Consolidate Async Runtimes - https://github.com/joshstevens19/rindexer/issues/271


# 0.21.2-beta - 16th July 2025

github branch - https://github.com/joshstevens19/rindexer/tree/release/0.21.2

- linux binary - https://github.com/joshstevens19/rindexer/releases/download/v0.21.2/rindexer_linux-amd64.tar.gz
- mac apple silicon binary - https://github.com/joshstevens19/rindexer/releases/download/v0.21.2/rindexer_darwin-arm64.tar.gz
- mac apple intel binary - https://github.com/joshstevens19/rindexer/releases/download/v0.21.2/rindexer_darwin-amd64.tar.gz
- windows binary - https://github.com/joshstevens19/rindexer/releases/download/v0.21.2/rindexer_win32-amd64.zip

### Bug fixes
-------------------------------------------------
- fix: resolve build issues with reth dependencies, and feature gate reth dependencies to avoid bloating the binary size


# 0.21.1-beta - 16th July 2025

github branch - https://github.com/joshstevens19/rindexer/tree/release/0.21.1

- linux binary - https://github.com/joshstevens19/rindexer/releases/download/v0.21.1/rindexer_linux-amd64.tar.gz
- mac apple silicon binary - https://github.com/joshstevens19/rindexer/releases/download/v0.21.1/rindexer_darwin-arm64.tar.gz
- mac apple intel binary - https://github.com/joshstevens19/rindexer/releases/download/v0.21.1/rindexer_darwin-amd64.tar.gz
- windows binary - https://github.com/joshstevens19/rindexer/releases/download/v0.21.1/rindexer_win32-amd64.zip

### Features
-------------------------------------------------
- feat: Add a `Nullable` Numeric256 SQL type, `Nullable` DateTime SQL type and Uuid SQL type

### Bug fixes
-------------------------------------------------
- fix: resolve issues with updating last seen block even if the event failed


# 0.21.0-beta - 15th July 2025

github branch - https://github.com/joshstevens19/rindexer/tree/release/0.21.0

- linux binary - https://github.com/joshstevens19/rindexer/releases/download/v0.21.0/rindexer_linux-amd64.tar.gz
- mac apple silicon binary - https://github.com/joshstevens19/rindexer/releases/download/v0.21.0/rindexer_darwin-arm64.tar.gz
- mac apple intel binary - https://github.com/joshstevens19/rindexer/releases/download/v0.21.0/rindexer_darwin-amd64.tar.gz
- windows binary - https://github.com/joshstevens19/rindexer/releases/download/v0.21.0/rindexer_win32-amd64.zip

### Bug fixes
-------------------------------------------------
- fix: resolve multi-network dependency issues


# 0.20.0-beta - 10th July 2025

github branch - https://github.com/joshstevens19/rindexer/tree/release/0.20.0

- linux binary - https://github.com/joshstevens19/rindexer/releases/download/v0.20.0/rindexer_linux-amd64.tar.gz
- mac apple silicon binary - https://github.com/joshstevens19/rindexer/releases/download/v0.20.0/rindexer_darwin-arm64.tar.gz
- mac apple intel binary - https://github.com/joshstevens19/rindexer/releases/download/v0.20.0/rindexer_darwin-amd64.tar.gz
- windows binary - https://github.com/joshstevens19/rindexer/releases/download/v0.20.0/rindexer_win32-amd64.zip

### Features
-------------------------------------------------
- feat: support reth natively in rindexer https://rindexer.xyz/docs/start-building/create-new-project/reth-mode + https://rindexer.xyz/docs/advanced/using-reth-exex

- Indexing with `eth_getBlockByNumber` for more efficiency (but still retain all debug/trace logic for future options)
- Add tx receipt endpoint as useful prep work for raw transaction indexing option
- Add an ever-so-slightly backpressured queue per "network-event" for super fair scheduling, decreased write contention on the database, and improved memory utilisation, can use 1/4 of memory with no throughput drop in some cases.

### Bug fixes
-------------------------------------------------
- fix: https://github.com/ethereum/go-ethereum/pull/31876 changed max address per logs to 1000 to be aligned with geth

- Use correct provider base which is `AnyProvider` that can handle optimism, rollups, and all evm chain style responses.
- Misc tweaks to optimise how this native transfer fetching is done with batching, and pass rpc provider to allow for better batching in other endpoints
- Remove the permits system entirely, it's had some serious problems with fair distribution (where some events would consistenyl take more permits than others)
- We weren't writing to the db if no events were found in a block range... this was a major problem for highly infrequent events as rindexer wouldn't write the "last seen block", fixed.
- Fixed a pretty major bug with the "optimal log parsing regex" (where the BlockNumber::from_str() wasn't actually parsing the hex, so it silently failed and used sub-optimal fallbacks)
- Fix indexer codegen to use correct names and types, as well as fix formatting problems where rustfmt couldn't parse the nesting we were doing
- Other memory optimisations

# 0.19.1-beta - 17th June 2025

github branch - https://github.com/joshstevens19/rindexer/tree/release/0.19.1

- linux binary - https://github.com/joshstevens19/rindexer/releases/download/v0.19.1/rindexer_linux-amd64.tar.gz
- mac apple silicon binary - https://github.com/joshstevens19/rindexer/releases/download/v0.19.1/rindexer_darwin-arm64.tar.gz
- mac apple intel binary - https://github.com/joshstevens19/rindexer/releases/download/v0.19.1/rindexer_darwin-amd64.tar.gz
- windows binary - https://github.com/joshstevens19/rindexer/releases/download/v0.19.1/rindexer_win32-amd64.zip

### Bug fixes
-------------------------------------------------
- fix: Fix code generation for complex event names (with `_` separator)

# 0.19.0-beta - 17th June 2025

github branch - https://github.com/joshstevens19/rindexer/tree/release/0.19.0

- linux binary - https://github.com/joshstevens19/rindexer/releases/download/v0.19.0/rindexer_linux-amd64.tar.gz
- mac apple silicon binary - https://github.com/joshstevens19/rindexer/releases/download/v0.19.0/rindexer_darwin-arm64.tar.gz
- mac apple intel binary - https://github.com/joshstevens19/rindexer/releases/download/v0.19.0/rindexer_darwin-amd64.tar.gz
- windows binary - https://github.com/joshstevens19/rindexer/releases/download/v0.19.0/rindexer_win32-amd64.zip

### Features
-------------------------------------------------
- feat: Numeric U256 Array EthereumSqlTypeWrapper
- feat: U64BigInt and I256Numeric

### Bug fixes
-------------------------------------------------
- fix: Fix dependency events handling after regression introduced with factory filtering

# 0.18.0-beta - 13th June 2025

github branch - https://github.com/joshstevens19/rindexer/tree/release/0.18.0

- linux binary - https://github.com/joshstevens19/rindexer/releases/download/v0.18.0/rindexer_linux-amd64.tar.gz
- mac apple silicon binary - https://github.com/joshstevens19/rindexer/releases/download/v0.18.0/rindexer_darwin-arm64.tar.gz
- mac apple intel binary - https://github.com/joshstevens19/rindexer/releases/download/v0.18.0/rindexer_darwin-amd64.tar.gz
- windows binary - https://github.com/joshstevens19/rindexer/releases/download/v0.18.0/rindexer_win32-amd64.zip

### Features
-------------------------------------------------

- Add support for indexing events from a factory-deployed smart contract by introducing a `factory` filter option in `contract` configuration.

# 0.17.3-beta - 9th June 2025

github branch - https://github.com/joshstevens19/rindexer/tree/release/0.17.3

- linux binary - https://github.com/joshstevens19/rindexer/releases/download/v0.17.3/rindexer_linux-amd64.tar.gz
- mac apple silicon binary - https://github.com/joshstevens19/rindexer/releases/download/v0.17.3/rindexer_darwin-arm64.tar.gz
- mac apple intel binary - https://github.com/joshstevens19/rindexer/releases/download/v0.17.3/rindexer_darwin-amd64.tar.gz
- windows binary - https://github.com/joshstevens19/rindexer/releases/download/v0.17.3/rindexer_win32-amd64.zip

### Bug fixes
-------------------------------------------------

- Improve RPC Efficiency
- Make Native Transfer indexing a little more gently on startup, and a bit slower on failure, to prevent overloading apis with concurrency
- Improve Startup speed significantly by reducing lots of redundant sequential rpc calls
- Respect native transfer `enabled: false` setting
- Add some more debug logging, spans, and change some log levels

### Breaking changes
-------------------------------------------------

- Add  `block_poll_frequency` to the yaml config to allow better control over block polling behavior. This will require re-running codegen for rust projects as it breaks the existing `create_client` interface.

## 0.17.2-beta - 30th May 2025

github branch - https://github.com/joshstevens19/rindexer/tree/release/0.17.2

- linux binary - https://github.com/joshstevens19/rindexer/releases/download/v0.17.2/rindexer_linux-amd64.tar.gz
- mac apple silicon binary - https://github.com/joshstevens19/rindexer/releases/download/v0.17.2/rindexer_darwin-arm64.tar.gz
- mac apple intel binary - https://github.com/joshstevens19/rindexer/releases/download/v0.17.2/rindexer_darwin-amd64.tar.gz
- windows binary - https://github.com/joshstevens19/rindexer/releases/download/v0.17.2/rindexer_win32-amd64.zip

### Bug fixes
-------------------------------------------------

- fix: await register call in event handlers generated on rust projects
- fix: resolve foundry compiler mismatch version

## 0.17.1-beta - 27th May 2025

github branch - https://github.com/joshstevens19/rindexer/tree/release/0.17.1

- linux binary - https://github.com/joshstevens19/rindexer/releases/download/v0.17.1/rindexer_linux-amd64.tar.gz
- mac apple silicon binary - https://github.com/joshstevens19/rindexer/releases/download/v0.17.1/rindexer_darwin-arm64.tar.gz
- mac apple intel binary - https://github.com/joshstevens19/rindexer/releases/download/v0.17.1/rindexer_darwin-amd64.tar.gz
- windows binary - https://github.com/joshstevens19/rindexer/releases/download/v0.17.1/rindexer_win32-amd64.zip

### Bug fixes
-------------------------------------------------

- Resolve Docker image crashes with "Illegal instruction (core dumped)" on various x86-64 processors

## 0.17.0-beta - 26th May 2025

github branch - https://github.com/joshstevens19/rindexer/tree/release/0.17.0

- linux binary - https://github.com/joshstevens19/rindexer/releases/download/v0.17.0/rindexer_linux-amd64.tar.gz
- mac apple silicon binary - https://github.com/joshstevens19/rindexer/releases/download/v0.17.0/rindexer_darwin-arm64.tar.gz
- mac apple intel binary - https://github.com/joshstevens19/rindexer/releases/download/v0.17.0/rindexer_darwin-amd64.tar.gz
- windows binary - https://github.com/joshstevens19/rindexer/releases/download/v0.17.0/rindexer_win32-amd64.zip

### Features
-------------------------------------------------

- Alter full toolchain to stable, drop some nightly rustfmt options and re-run fmt.
- Improve logging experience by including more `errors` and `network` info where possible.
- Add a currently undocumented `CONTRACT_PERMITS` env var to control manually the concurrency via an env var.
- Add `HasTxInformation` trait to allow working with generics over Network Contract Events.

### Bug fixes
-------------------------------------------------

- Fix a bug with broken binary copy in the Postgres client. `finish` should be called manually on a bad write.
- Fix bug with breaking out of historical indexing on log fetch error.
- Fix native transfer indexing bug by adjusting the reorg safe condition to be correct
- Fix `fetch_logs` block range parsing to include fallback string if no Err variant found (fixes Lens indexing)

all release branches are deployed through `release/VERSION_NUMBER` branches

## 0.16.1-beta - 20th May 2025

github branch - https://github.com/joshstevens19/rindexer/tree/release/0.16.1

- linux binary - https://github.com/joshstevens19/rindexer/releases/download/v0.16.1/rindexer_linux-amd64.tar.gz
- mac apple silicon binary - https://github.com/joshstevens19/rindexer/releases/download/v0.16.1/rindexer_darwin-arm64.tar.gz
- mac apple intel binary - https://github.com/joshstevens19/rindexer/releases/download/v0.16.1/rindexer_darwin-amd64.tar.gz
- windows binary - https://github.com/joshstevens19/rindexer/releases/download/v0.16.1/rindexer_win32-amd64.zip

### Bug fixes
-------------------------------------------------
- fix: alloy stable + alloy dependency mismatch

## 0.16.0-beta - 6th May 2025

github branch - https://github.com/joshstevens19/rindexer/tree/release/0.16.0

- linux binary - https://github.com/joshstevens19/rindexer/releases/download/v0.16.0/rindexer_linux-amd64.tar.gz
- mac apple silicon binary - https://github.com/joshstevens19/rindexer/releases/download/v0.16.0/rindexer_darwin-arm64.tar.gz
- mac apple intel binary - https://github.com/joshstevens19/rindexer/releases/download/v0.16.0/rindexer_darwin-amd64.tar.gz
- windows binary - https://github.com/joshstevens19/rindexer/releases/download/v0.16.0/rindexer_win32-amd64.zip

### Breaking changes
-------------------------------------------------
- alloy migration for rust projects - https://rindexer.xyz/docs/start-building/rust-project-deep-dive/ethers-alloy-migration

## 0.15.5-beta - 24th April 2025

github branch - https://github.com/joshstevens19/rindexer/tree/release/0.15.5

- linux binary - https://github.com/joshstevens19/rindexer/releases/download/v0.15.5/rindexer_linux-amd64.tar.gz
- mac apple silicon binary - https://github.com/joshstevens19/rindexer/releases/download/v0.15.5/rindexer_darwin-arm64.tar.gz
- mac apple intel binary - https://github.com/joshstevens19/rindexer/releases/download/v0.15.5/rindexer_darwin-amd64.tar.gz
- windows binary - https://github.com/joshstevens19/rindexer/releases/download/v0.15.5/rindexer_win32-amd64.zip

### Bug fixes
-------------------------------------------------
- fix: native trace patches for rust projects

## 0.15.4-beta - 8th April 2025

github branch - https://github.com/joshstevens19/rindexer/tree/release/0.15.4

- linux binary - https://github.com/joshstevens19/rindexer/releases/download/v0.15.4/rindexer_linux-amd64.tar.gz
- mac apple silicon binary - https://github.com/joshstevens19/rindexer/releases/download/v0.15.4/rindexer_darwin-arm64.tar.gz
- mac apple intel binary - https://github.com/joshstevens19/rindexer/releases/download/v0.15.4/rindexer_darwin-amd64.tar.gz
- windows binary - https://github.com/joshstevens19/rindexer/releases/download/v0.15.4/rindexer_win32-amd64.zip

### Bug fixes
-------------------------------------------------
- fix: issue if your yaml contracts or event names are too long - postgres max length is 63 char but it doesnt fail meaning last indexed block number is never snapshotted

## 0.15.3-beta - 27th March 2025

github branch - https://github.com/joshstevens19/rindexer/tree/release/0.15.3

- linux binary - https://github.com/joshstevens19/rindexer/releases/download/v0.15.3/rindexer_linux-amd64.tar.gz
- mac apple silicon binary - https://github.com/joshstevens19/rindexer/releases/download/v0.15.3/rindexer_darwin-arm64.tar.gz
- mac apple intel binary - https://github.com/joshstevens19/rindexer/releases/download/v0.15.3/rindexer_darwin-amd64.tar.gz
- windows binary - https://github.com/joshstevens19/rindexer/releases/download/v0.15.3/rindexer_win32-amd64.zip

### Bug fixes
-------------------------------------------------
- fix: rust project generation


## 0.15.2-beta - 27th March 2025

github branch - https://github.com/joshstevens19/rindexer/tree/release/0.15.2

- linux binary - https://github.com/joshstevens19/rindexer/releases/download/v0.15.2/rindexer_linux-amd64.tar.gz
- mac apple silicon binary - https://github.com/joshstevens19/rindexer/releases/download/v0.15.2/rindexer_darwin-arm64.tar.gz
- mac apple intel binary - https://github.com/joshstevens19/rindexer/releases/download/v0.15.2/rindexer_darwin-amd64.tar.gz
- windows binary - https://github.com/joshstevens19/rindexer/releases/download/v0.15.2/rindexer_win32-amd64.zip

### Bug fixes
-------------------------------------------------
- fix: resolve issue when event is on the last block indexed

## 0.15.1-beta - 26th March 2025

github branch - https://github.com/joshstevens19/rindexer/tree/release/0.15.1

- linux binary - https://github.com/joshstevens19/rindexer/releases/download/v0.15.1/rindexer_linux-amd64.tar.gz
- mac apple silicon binary - https://github.com/joshstevens19/rindexer/releases/download/v0.15.1/rindexer_darwin-arm64.tar.gz
- mac apple intel binary - https://github.com/joshstevens19/rindexer/releases/download/v0.15.1/rindexer_darwin-amd64.tar.gz
- windows binary - https://github.com/joshstevens19/rindexer/releases/download/v0.15.1/rindexer_win32-amd64.zip

### Features
-------------------------------------------------
- feat: allow manifest config to define the rpc method used for native-transfer indexing

### Bug fixes

- fix: resolve ubuntu to build on version 22.0.4 due to GLIBC_2.39 issues on 22.4

## 0.15.0-beta - 25th March 2025

github branch - https://github.com/joshstevens19/rindexer/tree/release/0.15.0

- linux binary - https://github.com/joshstevens19/rindexer/releases/download/v0.15.0/rindexer_linux-amd64.tar.gz
- mac apple silicon binary - https://github.com/joshstevens19/rindexer/releases/download/v0.15.0/rindexer_darwin-arm64.tar.gz
- mac apple intel binary - https://github.com/joshstevens19/rindexer/releases/download/v0.15.0/rindexer_darwin-amd64.tar.gz
- windows binary - https://github.com/joshstevens19/rindexer/releases/download/v0.15.0/rindexer_win32-amd64.zip

### Features
-------------------------------------------------
- feat: improve speed of indexing with a few optimisations
- feat: native transfer indexing

## 0.14.0-beta - 6th March 2025

github branch - https://github.com/joshstevens19/rindexer/tree/release/0.14.0

- linux binary - https://github.com/joshstevens19/rindexer/releases/download/v0.14.0/rindexer_linux-amd64.tar.gz
- mac apple silicon binary - https://github.com/joshstevens19/rindexer/releases/download/v0.14.0/rindexer_darwin-arm64.tar.gz
- mac apple intel binary - https://github.com/joshstevens19/rindexer/releases/download/v0.14.0/rindexer_darwin-amd64.tar.gz
- windows binary - https://github.com/joshstevens19/rindexer/releases/download/v0.14.0/rindexer_win32-amd64.zip

### Features
-------------------------------------------------
- feat: add support for alias in streams

## 0.13.0-beta - 20th Feb 2025

github branch - https://github.com/joshstevens19/rindexer/tree/release/0.13.0

- linux binary - https://github.com/joshstevens19/rindexer/releases/download/v0.13.0/rindexer_linux-amd64.tar.gz
- mac apple silicon binary - https://github.com/joshstevens19/rindexer/releases/download/v0.13.0/rindexer_darwin-arm64.tar.gz
- mac apple intel binary - https://github.com/joshstevens19/rindexer/releases/download/v0.13.0/rindexer_darwin-amd64.tar.gz
- windows binary - https://github.com/joshstevens19/rindexer/releases/download/v0.13.0/rindexer_win32-amd64.zip

### Features
-------------------------------------------------
- feat: add a `U64Nullable` type to handle zero values
- feat: support custom AWS endpoints
- feat: forward event signature for all events streamed

## 0.12.0-beta - 1st Jan 2025

github branch - https://github.com/joshstevens19/rindexer/tree/release/0.12.0

- linux binary - https://github.com/joshstevens19/rindexer/releases/download/v0.12.0/rindexer_linux-amd64.tar.gz
- mac apple silicon binary - https://github.com/joshstevens19/rindexer/releases/download/v0.12.0/rindexer_darwin-arm64.tar.gz
- mac apple intel binary - https://github.com/joshstevens19/rindexer/releases/download/v0.12.0/rindexer_darwin-amd64.tar.gz
- windows binary - https://github.com/joshstevens19/rindexer/releases/download/v0.12.0/rindexer_win32-amd64.zip

### Features
-------------------------------------------------
- feat: Redis Streams

### Bug fixes
-------------------------------------------------
- fix: issue two's complement on large u256 values
- fix: resolve building the project on a PR branch
- fix: resolve numeric type parsing issues on out of range rust decimals

## 0.11.3-beta - 28th December 2024

github branch - https://github.com/joshstevens19/rindexer/tree/release/0.11.3

- linux binary - https://github.com/joshstevens19/rindexer/releases/download/v0.11.3/rindexer_linux-amd64.tar.gz
- mac apple silicon binary - https://github.com/joshstevens19/rindexer/releases/download/v0.11.3/rindexer_darwin-arm64.tar.gz
- mac apple intel binary - https://github.com/joshstevens19/rindexer/releases/download/v0.11.3/rindexer_darwin-amd64.tar.gz
- windows binary - https://github.com/joshstevens19/rindexer/releases/download/v0.11.3/rindexer_win32-amd64.zip

### Bug fixes
-------------------------------------------------
- fix: index throws on multiple relationships with same input name

## 0.11.2-beta - 19th December 2024

github branch - https://github.com/joshstevens19/rindexer/tree/release/0.11.2

- linux binary - https://github.com/joshstevens19/rindexer/releases/download/v0.11.2/rindexer_linux-amd64.tar.gz
- mac apple silicon binary - https://github.com/joshstevens19/rindexer/releases/download/v0.11.2/rindexer_darwin-arm64.tar.gz
- mac apple intel binary - https://github.com/joshstevens19/rindexer/releases/download/v0.11.2/rindexer_darwin-amd64.tar.gz
- windows binary - https://github.com/joshstevens19/rindexer/releases/download/v0.11.2/rindexer_win32-amd64.zip

### Bug fixes
-------------------------------------------------
- fix: cors when accessing rindexer graphql api from different host

### Breaking changes
-------------------------------------------------
- rindexerdown and then `curl -L https://rindexer.xyz/install.sh | bash` to reinstall rindexer

## 0.11.1-beta - 10th December 2024

github branch - https://github.com/joshstevens19/rindexer/tree/release/0.11.1

- linux binary - https://github.com/joshstevens19/rindexer/releases/download/v0.11.1/rindexer_linux-amd64.tar.gz
- mac apple silicon binary - https://github.com/joshstevens19/rindexer/releases/download/v0.11.1/rindexer_darwin-arm64.tar.gz
- mac apple intel binary - https://github.com/joshstevens19/rindexer/releases/download/v0.11.1/rindexer_darwin-amd64.tar.gz
- windows binary - https://github.com/joshstevens19/rindexer/releases/download/v0.11.1/rindexer_win32-amd64.zip

### Bug fixes
-------------------------------------------------
- fix: resolve bad typings generated for decoding if only 1 parameter in rust project

## 0.11.0-beta - 7th December 2024

github branch - https://github.com/joshstevens19/rindexer/tree/release/0.11.0

- linux binary - https://github.com/joshstevens19/rindexer/releases/download/v0.11.0/rindexer_linux-amd64.tar.gz
- mac apple silicon binary - https://github.com/joshstevens19/rindexer/releases/download/v0.11.0/rindexer_darwin-arm64.tar.gz
- mac apple intel binary - https://github.com/joshstevens19/rindexer/releases/download/v0.11.0/rindexer_darwin-amd64.tar.gz
- windows binary - https://github.com/joshstevens19/rindexer/releases/download/v0.11.0/rindexer_win32-amd64.zip

### Features
-------------------------------------------------
- feat: handle graceful shutdowns

### Bug fixes
-------------------------------------------------
- fix: resolve race condition of dependency blocking indexing
- fix: add new type for EthereumSqlTypeWrapper to handle VARCHAR strings
- fix: error on startup not +1 onto the next block causing duplicates logs sometimes
- fix: issue with it working on windows

## 0.10.0-beta - 15th October 2024

github branch - https://github.com/joshstevens19/rindexer/tree/release/0.10.0

- linux binary - https://github.com/joshstevens19/rindexer/releases/download/v0.10.0/rindexer_linux-amd64.tar.gz
- mac apple silicon binary - https://github.com/joshstevens19/rindexer/releases/download/v0.10.0/rindexer_darwin-arm64.tar.gz
- mac apple intel binary - https://github.com/joshstevens19/rindexer/releases/download/v0.10.0/rindexer_darwin-amd64.tar.gz
- windows binary - https://github.com/joshstevens19/rindexer/releases/download/v0.10.0/rindexer_win32-amd64.zip

### Features
-------------------------------------------------
- feat: expose an insert_bulk new postgres function to make inserting bulk data easier
- feat: expose new ethereum sql type wrappers for bytes types#
- feat: expose postgres ToSql trait
- feat: support with_transaction in postgres client
- feat: get the block timestamp from the RPC call (its an option as not all providers expose it)
- feat: allow you to override environment file path

### Bug fixes
-------------------------------------------------
- fix: dependency events not being applied to the correct contract
- fix: resolve defining environment variables in contract address fields in the yaml
- fix: resolve topic_id packing issues

## 0.9.0-beta - 19th September 2024

github branch - https://github.com/joshstevens19/rindexer/tree/release/0.9.0

- linux binary - https://github.com/joshstevens19/rindexer/releases/download/v0.9.0/rindexer_linux-amd64.tar.gz
- mac apple silicon binary - https://github.com/joshstevens19/rindexer/releases/download/v0.9.0/rindexer_darwin-arm64.tar.gz
- mac apple intel binary - https://github.com/joshstevens19/rindexer/releases/download/v0.9.0/rindexer_darwin-amd64.tar.gz
- windows binary - https://github.com/joshstevens19/rindexer/releases/download/v0.9.0/rindexer_win32-amd64.zip

### Features
-------------------------------------------------
- feat: allow some other attributes on the generated event typings

### Bug fixes
-------------------------------------------------
- fix: handle signed integers throughout rindexer
- fix: generating global types would repeat the same code on a regenerate causing issues

### Breaking changes
-------------------------------------------------
- breaking: rindexer had an parsing error meaning stuff like `UniswapV3Pool` would parse to uniswap_v_3_pool. This caused
some other issues with mapping to object names so now it has been fixed and in the example above it will be `uniswap_v3_pool`,
if you have any running indexers with these buggy names in your db you just need to rename them and same with the `rindexer.internal` tables which will
have these odd names as well.

## 0.8.0-beta - 17th September 2024

github branch - https://github.com/joshstevens19/rindexer/tree/release/0.8.0

- linux binary - https://github.com/joshstevens19/rindexer/releases/download/v0.8.0/rindexer_linux-amd64.tar.gz
- mac apple silicon binary - https://github.com/joshstevens19/rindexer/releases/download/v0.8.0/rindexer_darwin-arm64.tar.gz
- mac apple intel binary - https://github.com/joshstevens19/rindexer/releases/download/v0.8.0/rindexer_darwin-amd64.tar.gz
- windows binary - https://github.com/joshstevens19/rindexer/releases/download/v0.8.0/rindexer_win32-amd64.zip

### Features
-------------------------------------------------
- feat: info log if no new blocks are published in the last 20 seconds to avoid people thinking rindexer is stuck

### Bug fixes
-------------------------------------------------
- fix: pascal case still has some edge cases on parsing
- fix: allow #![allow(non_snake_case)] in indexer code
- fix: still generate internal tables for rindexer even if creating new event tables is disabled

## 0.7.1-beta - 17th September 2024

github branch - https://github.com/joshstevens19/rindexer/tree/release/0.7.1

- linux binary - https://github.com/joshstevens19/rindexer/releases/download/v0.7.1/rindexer_linux-amd64.tar.gz
- mac apple silicon binary - https://github.com/joshstevens19/rindexer/releases/download/v0.7.1/rindexer_darwin-arm64.tar.gz
- mac apple intel binary - https://github.com/joshstevens19/rindexer/releases/download/v0.7.1/rindexer_darwin-amd64.tar.gz
- windows binary - https://github.com/joshstevens19/rindexer/releases/download/v0.7.1/rindexer_win32-amd64.zip

### Bug fixes
-------------------------------------------------
- fix: throw error if contract names are not unique
- fix: allow non camel case types in generated code
- fix: pascal case not parsing capitals full words correctly

## 0.7.0-beta - 16th September 2024

github branch - https://github.com/joshstevens19/rindexer/tree/release/0.7.0

- linux binary - https://github.com/joshstevens19/rindexer/releases/download/v0.7.0/rindexer_linux-amd64.tar.gz
- mac apple silicon binary - https://github.com/joshstevens19/rindexer/releases/download/v0.7.0/rindexer_darwin-arm64.tar.gz
- mac apple intel binary - https://github.com/joshstevens19/rindexer/releases/download/v0.7.0/rindexer_darwin-amd64.tar.gz
- windows binary - https://github.com/joshstevens19/rindexer/releases/download/v0.7.0/rindexer_win32-amd64.zip

### Features
-------------------------------------------------
- feat: support multiple abis in a single contract
- feat: allow array of filters in the same contract without repeating

### Bug fixes
-------------------------------------------------
- fix: running rust project should only start indexer or graphql passed on args passed
- fix: resolve issue of paths in generated typings
- fix: when running rindexer codegen typings csv folder created
- fix: underscores in events within a rust project maps it wrong in typings
- fix: share a postgres instance across rust project

## 0.6.2-beta - 24th August 2024

github branch - https://github.com/joshstevens19/rindexer/tree/release/0.6.2

- linux binary - https://github.com/joshstevens19/rindexer/releases/download/v0.6.2/rindexer_linux-amd64.tar.gz
- mac apple silicon binary - https://github.com/joshstevens19/rindexer/releases/download/v0.6.2/rindexer_darwin-arm64.tar.gz
- mac apple intel binary - https://github.com/joshstevens19/rindexer/releases/download/v0.6.2/rindexer_darwin-amd64.tar.gz
- windows binary - https://github.com/joshstevens19/rindexer/releases/download/v0.6.2/rindexer_win32-amd64.zip

### Bug fixes
-------------------------------------------------
- fix: Use the prefix when generating abi name properties.

## 0.6.1-beta - 15th August 2024

github branch - https://github.com/joshstevens19/rindexer/tree/release/0.6.1

- linux binary - https://github.com/joshstevens19/rindexer/releases/download/v0.6.1/rindexer_linux-amd64.tar.gz
- mac apple silicon binary - https://github.com/joshstevens19/rindexer/releases/download/v0.6.1/rindexer_darwin-arm64.tar.gz
- mac apple intel binary - https://github.com/joshstevens19/rindexer/releases/download/v0.6.1/rindexer_darwin-amd64.tar.gz
- windows binary - https://github.com/joshstevens19/rindexer/releases/download/v0.6.1/rindexer_win32-amd64.zip

### Bug fixes
-------------------------------------------------

- fix: resolve issue with conflicting event names on graphql meaning it would not load
- fix: resolve filter table names mapping to graphql meaning it would not expose the graphql queries

## 0.6.0-beta - 8th August 2024

github branch - https://github.com/joshstevens19/rindexer/tree/release/0.6.0

- linux binary - https://github.com/joshstevens19/rindexer/releases/download/v0.6.0/rindexer_linux-amd64.tar.gz
- mac apple silicon binary - https://github.com/joshstevens19/rindexer/releases/download/v0.6.0/rindexer_darwin-arm64.tar.gz
- mac apple intel binary - https://github.com/joshstevens19/rindexer/releases/download/v0.6.0/rindexer_darwin-amd64.tar.gz
- windows binary - https://github.com/joshstevens19/rindexer/releases/download/v0.6.0/rindexer_win32-amd64.zip

### Features
-------------------------------------------------

- feat: add a disable_logs_bloom_checks field to the network section of the [YAML configuration file](https://rindexer.xyz/docs/start-building/yaml-config/networks#disable_logs_bloom_checks)


## 0.5.1-beta - 7th August 2024

github branch - https://github.com/joshstevens19/rindexer/tree/release/0.5.1

- linux binary - https://github.com/joshstevens19/rindexer/releases/download/v0.5.1/rindexer_linux-amd64.tar.gz
- mac apple silicon binary - https://github.com/joshstevens19/rindexer/releases/download/v0.5.1/rindexer_darwin-arm64.tar.gz
- mac apple intel binary - https://github.com/joshstevens19/rindexer/releases/download/v0.5.1/rindexer_darwin-amd64.tar.gz
- windows binary - https://github.com/joshstevens19/rindexer/releases/download/v0.5.1/rindexer_win32-amd64.zip

### Bug fixes
-------------------------------------------------

- fix: resolve unhandled solidity types in solidity_type_to_ethereum_sql_type_wrapper

## 0.5.0-beta - 6th August 2024

github branch - https://github.com/joshstevens19/rindexer/tree/release/0.5.0

- linux binary - https://github.com/joshstevens19/rindexer/releases/download/v0.5.0/rindexer_linux-amd64.tar.gz
- mac apple silicon binary - https://github.com/joshstevens19/rindexer/releases/download/v0.5.0/rindexer_darwin-arm64.tar.gz
- mac apple intel binary - https://github.com/joshstevens19/rindexer/releases/download/v0.5.0/rindexer_darwin-amd64.tar.gz
- windows binary - https://github.com/joshstevens19/rindexer/releases/download/v0.5.0/rindexer_win32-amd64.zip

### Features
-------------------------------------------------

- feat: support chatbots on telegram - https://rindexer.xyz/docs/start-building/chatbots/telegram
- feat: support chatbots on discord - https://rindexer.xyz/docs/start-building/chatbots/discord
- feat: support chatbots on slack - https://rindexer.xyz/docs/start-building/chatbots/slack
- feat: support streams with kafka - https://rindexer.xyz/docs/start-building/streams/kafka
- feat: support streams with rabbitmq - https://rindexer.xyz/docs/start-building/streams/rabbitmq
- feat: support streams with webhooks - https://rindexer.xyz/docs/start-building/streams/webhooks
- feat: support streams with sns/sqs - https://rindexer.xyz/docs/start-building/streams/sns
- feat: create .gitignore file for new projects

## 0.4.0-beta - 30th July 2024

github branch - https://github.com/joshstevens19/rindexer/tree/release/0.4.0

- linux binary - https://github.com/joshstevens19/rindexer/releases/download/v0.4.0/rindexer_linux-amd64.tar.gz
- mac apple silicon binary - https://github.com/joshstevens19/rindexer/releases/download/v0.4.0/rindexer_darwin-arm64.tar.gz
- mac apple intel binary - https://github.com/joshstevens19/rindexer/releases/download/v0.4.0/rindexer_darwin-amd64.tar.gz
- windows binary - https://github.com/joshstevens19/rindexer/releases/download/v0.4.0/rindexer_win32-amd64.zip

### Features
-------------------------------------------------

- feat: create a docker image and github workflow for building it when pushed

## 0.3.1-beta - 30th July 2024

github branch - https://github.com/joshstevens19/rindexer/tree/release/0.3.1

- linux binary - https://github.com/joshstevens19/rindexer/releases/download/v0.3.1/rindexer_linux-amd64.tar.gz
- mac apple silicon binary - https://github.com/joshstevens19/rindexer/releases/download/v0.3.1/rindexer_darwin-arm64.tar.gz
- mac apple intel binary - https://github.com/joshstevens19/rindexer/releases/download/v0.3.1/rindexer_darwin-amd64.tar.gz
- windows binary - https://github.com/joshstevens19/rindexer/releases/download/v0.3.1/rindexer_win32-amd64.zip

### Bug fixes
-------------------------------------------------

- fix: throw an error if trying to include a non-event type in the `include_events` array
- fix: postgres connection error issue seen on supabase
- fix: refactor postgres new to always try ssl first then retry without ssl to be inline with best practices

## 0.3.0-beta - 26th July 2024

github branch - https://github.com/joshstevens19/rindexer/tree/release/0.3.0

- linux binary - https://github.com/joshstevens19/rindexer/releases/download/v0.3.0/rindexer_linux-amd64.tar.gz
- mac apple silicon binary - https://github.com/joshstevens19/rindexer/releases/download/v0.3.0/rindexer_darwin-arm64.tar.gz
- mac apple intel binary - https://github.com/joshstevens19/rindexer/releases/download/v0.3.0/rindexer_darwin-amd64.tar.gz
- windows binary - https://github.com/joshstevens19/rindexer/releases/download/v0.3.0/rindexer_win32-amd64.zip

### Features
-------------------------------------------------

- feat: support for phantom events - https://rindexer.xyz/docs/start-building/phantom

### Bug fixes
-------------------------------------------------

- fix: resolve issue with no inputs in events syntax error for postgres
- fix: better error message when etherscan is not supported for network


## 0.2.0-beta - 21th July 2024

github branch - https://github.com/joshstevens19/rindexer/tree/release/0.2.0

- linux binary - https://github.com/joshstevens19/rindexer/releases/download/v0.2.0/rindexer_linux-amd64.tar.gz
- mac apple silicon binary - https://github.com/joshstevens19/rindexer/releases/download/v0.2.0/rindexer_darwin-arm64.tar.gz
- mac apple intel binary - https://github.com/joshstevens19/rindexer/releases/download/v0.2.0/rindexer_darwin-amd64.tar.gz
- windows binary - https://github.com/joshstevens19/rindexer/releases/download/v0.2.0/rindexer_win32-amd64.zip

### Features
-------------------------------------------------

- feat: add max_block_range to networks - https://github.com/joshstevens19/rindexer/issues/55
- feat: allow you to add your own etherscan api key - https://rindexer.xyz/docs/start-building/yaml-config/global#etherscan_api_key
- feat: improve logs bloom log message

### Bug fixes
-------------------------------------------------

- fix: resolve `substitute_env_variables` to use `${}` instead of `$<>` for env variables

## 0.1.4-beta - 20th July 2024

github branch - https://github.com/joshstevens19/rindexer/tree/release/0.1.4

- linux binary - https://github.com/joshstevens19/rindexer/releases/download/v0.1.4/rindexer_linux-amd64.tar.gz
- mac apple silicon binary - https://github.com/joshstevens19/rindexer/releases/download/v0.1.4/rindexer_darwin-arm64.tar.gz
- mac apple intel binary - https://github.com/joshstevens19/rindexer/releases/download/v0.1.4/rindexer_darwin-amd64.tar.gz
- windows binary - https://github.com/joshstevens19/rindexer/releases/download/v0.1.4/rindexer_win32-amd64.zip

### Bug fixes
-------------------------------------------------

- fix: fixing the query of implemntation ABI for proxy contracts
- fix: add request timeouts to adapt to different verifier's rate limits
- fix: make chain_id u64 instead of u32 - https://github.com/joshstevens19/rindexer/issues/53
- fix: fix rust project not being able to run due to borrower check
- fix: fix typings generations to parse the object values correctly


## 0.1.3-beta - 19th July 2024

github branch - https://github.com/joshstevens19/rindexer/tree/release/0.1.3

- linux binary - https://github.com/joshstevens19/rindexer/releases/download/v0.1.3/rindexer_linux-amd64.tar.gz
- mac apple silicon binary - https://github.com/joshstevens19/rindexer/releases/download/v0.1.3/rindexer_darwin-arm64.tar.gz
- mac apple intel binary - https://github.com/joshstevens19/rindexer/releases/download/v0.1.3/rindexer_darwin-amd64.tar.gz
- windows binary - https://github.com/joshstevens19/rindexer/releases/download/v0.1.3/rindexer_win32-amd64.zip

### Bug fixes
-------------------------------------------------

- fix: Remove package specifier from codegen Cargo.toml

## 0.1.2-beta - 18th July 2024

github branch - https://github.com/joshstevens19/rindexer/tree/release/0.1.2

- linux binary - https://github.com/joshstevens19/rindexer/releases/download/v0.1.2/rindexer_linux-amd64.tar.gz
- mac apple silicon binary - https://github.com/joshstevens19/rindexer/releases/download/v0.1.2/rindexer_darwin-arm64.tar.gz
- mac apple intel binary - https://github.com/joshstevens19/rindexer/releases/download/v0.1.2/rindexer_darwin-amd64.tar.gz
- windows binary - https://github.com/joshstevens19/rindexer/releases/download/v0.1.2/rindexer_win32-amd64.zip

### Bug fixes
-------------------------------------------------

- fix: allow postgres tls connections to be used (?sslmode=require)

## 0.1.1-beta - 16th July 2024

github branch - https://github.com/joshstevens19/rindexer/tree/release/0.1.1

- linux binary - https://github.com/joshstevens19/rindexer/releases/download/v0.1.1/rindexer_linux-amd64.tar.gz
- mac apple silicon binary - https://github.com/joshstevens19/rindexer/releases/download/v0.1.1/rindexer_darwin-arm64.tar.gz
- mac apple intel binary - https://github.com/joshstevens19/rindexer/releases/download/v0.1.1/rindexer_darwin-amd64.tar.gz
- windows binary - https://github.com/joshstevens19/rindexer/releases/download/v0.1.1/rindexer_win32-amd64.zip

### Bug fixes
-------------------------------------------------

- fix: support all the int solidity types - https://github.com/joshstevens19/rindexer/issues/45

## 0.1.0-beta - 15th July 2024
-------------------------------------------------

github branch - https://github.com/joshstevens19/rindexer/tree/release/0.1.0

- linux binary - https://github.com/joshstevens19/rindexer/releases/download/v0.1.0/rindexer_linux-amd64.tar.gz
- mac apple silicon binary - https://github.com/joshstevens19/rindexer/releases/download/v0.1.0/rindexer_darwin-arm64.tar.gz
- mac apple intel binary - https://github.com/joshstevens19/rindexer/releases/download/v0.1.0/rindexer_darwin-amd64.tar.gz
- windows binary - https://github.com/joshstevens19/rindexer/releases/download/v0.1.0/rindexer_win32-amd64.zip

### Features
-------------------------------------------------

Release of rindexer<|MERGE_RESOLUTION|>--- conflicted
+++ resolved
@@ -6,11 +6,8 @@
 ### Features
 -------------------------------------------------
 - feat: support tuples and nested tuples as event inputs
-<<<<<<< HEAD
+- feat: bring graphql into the binary
 - feat: support array in `input_name` factory filter configuration
-=======
-- feat: bring graphql into the binary
->>>>>>> a0bfc90f
 
 ### Bug fixes
 -------------------------------------------------
