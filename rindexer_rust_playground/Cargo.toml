[package]
name = "rindexer_rust_playground"
version = "0.1.0"
edition = "2021"
resolver = "2"

[dependencies]
# internal dependencies
rindexer = { path = "../core" }

# external dependencies
tokio = { version = "1", features = ["full"] }
<<<<<<< HEAD
alloy = { version = "1.0.3", features = ["full"] }
=======
alloy = { version = "1.0.4", features = ["full"] }
>>>>>>> 5eb1283c
<|MERGE_RESOLUTION|>--- conflicted
+++ resolved
@@ -10,8 +10,4 @@
 
 # external dependencies
 tokio = { version = "1", features = ["full"] }
-<<<<<<< HEAD
-alloy = { version = "1.0.3", features = ["full"] }
-=======
-alloy = { version = "1.0.4", features = ["full"] }
->>>>>>> 5eb1283c
+alloy = { version = "1.0.4", features = ["full"] }